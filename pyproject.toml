[tool.poetry]
name = "tn4qa"
version = "0.1.0"
description = "A Python package to integrate tensor network methods with quantum algorithms."
authors = [
    "Angus Mingare <angus.mingare.22@ucl.ac.uk>",
    "Isabelle Heuzé <isabelle.heuze.24@ucl.ac.uk>",
]
license = "MIT"
readme = "README.md"

[tool.poetry.dependencies]
python = ">=3.10, <3.12"
sparse = "^0.15.4"
qiskit = "^1.3.0"
qiskit-ibm-runtime = "^0.34.0"
qiskit-aer = "^0.15.1"
cotengra = "^0.6.2"
<<<<<<< HEAD
kahypar = "^1.3.5"
block2 = "^0.5.3"
=======
block2 = {version = "0.5.3rc18", source = "block2"}
kahypar = [
    {version = "^1.3.5", platform = "darwin"},
    {version = "^1.3.5", platform = "linux"}
]
>>>>>>> e2b3bf1d
symmer = "^0.0.7"
scipy = "~1.9.3"
numpy = "^1.18.5"
ruff = "^0.8.2"
black = "^24.10.0"
isort = "^5.13.2"
mypy = "^1.13.0"
poetry = "^1.8.5"
pre-commit = "^4.0.1"
pydocstyle = "^6.3.0"
pytest = "^7.2.2"
coverage = "^7.6.9"
cotengrust = "^0.1.4"
matplotlib = "^3.10.1"

[[tool.poetry.source]]
name = "PyPI"
priority = "primary"

[[tool.poetry.source]]
name = "block2"
url = "https://block-hczhai.github.io/block2-preview/pypi/"
priority = "supplemental"


[tool.poetry.group.dev.dependencies]
ipykernel = "^6.29.5"
pyscf = "^2.8.0"

[build-system]
requires = ["poetry-core"]
build-backend = "poetry.core.masonry.api"

# Ignore pytest warnings here
[tool.pytest.ini_options]
filterwarnings = [
    "ignore:.*The property ``qiskit.dagcircuit.dagcircuit.DAGCircuit.(duration|unit)`` is deprecated as of qiskit 1.3.0.*",
    "ignore:.*Couldn't import `kahypar` - skipping from default hyper optimizer and using basic `labels` method instead.*",
]

[tool.ruff]
exclude = ["notebooks/"]
line-length = 88
indent-width = 4

[tool.ruff.lint]
select = [
    "E4", "E7", "E9",
    "F",
    #"D", #pydocstyle (lets add this when we actually write docstrings)
    "I", #isort
]

ignore = ["E741"]

[tool.ruff.lint.pydocstyle]
convention = "google"<|MERGE_RESOLUTION|>--- conflicted
+++ resolved
@@ -16,16 +16,11 @@
 qiskit-ibm-runtime = "^0.34.0"
 qiskit-aer = "^0.15.1"
 cotengra = "^0.6.2"
-<<<<<<< HEAD
-kahypar = "^1.3.5"
-block2 = "^0.5.3"
-=======
 block2 = {version = "0.5.3rc18", source = "block2"}
 kahypar = [
     {version = "^1.3.5", platform = "darwin"},
     {version = "^1.3.5", platform = "linux"}
 ]
->>>>>>> e2b3bf1d
 symmer = "^0.0.7"
 scipy = "~1.9.3"
 numpy = "^1.18.5"
