[tool.poetry]
name = "tn4qa"
version = "0.1.0"
description = "A Python package to integrate tensor network methods with quantum algorithms."
authors = [
    "Angus Mingare <angus.mingare.22@ucl.ac.uk>",
    "Isabelle Heuzé <isabelle.heuze.24@ucl.ac.uk>",
]
license = "MIT"
readme = "README.md"

[tool.poetry.dependencies]
python = ">=3.10, <3.12"
sparse = "^0.15.4"
qiskit = "^1.3.0"
qiskit-ibm-runtime = "^0.34.0"
qiskit-aer = "^0.15.1"
cotengra = "^0.6.2"
<<<<<<< HEAD
kahypar = [
    {version = "^1.3.5", platform = "darwin"},
    {version = "^1.3.5", platform = "linux"}
]
block2 = "^0.5.3"
=======
kahypar = "^1.3.5"
block2 = {version = "0.5.3rc18", source = "block2"}
>>>>>>> abf0ddf3
symmer = "^0.0.7"
scipy = "~1.9.3"
numpy = "^1.18.5"
ruff = "^0.8.2"
black = "^24.10.0"
isort = "^5.13.2"
mypy = "^1.13.0"
poetry = "^1.8.5"
pre-commit = "^4.0.1"
pydocstyle = "^6.3.0"
pytest = "^7.2.2"
coverage = "^7.6.9"
<<<<<<< HEAD
cotengrust = "^0.1.4"
=======
pyscf = "^2.7.0"
>>>>>>> abf0ddf3

[[tool.poetry.source]]
name = "PyPI"
priority = "primary"

[[tool.poetry.source]]
name = "block2"
url = "https://block-hczhai.github.io/block2-preview/pypi/"
priority = "supplemental"

[build-system]
requires = ["poetry-core"]
build-backend = "poetry.core.masonry.api"

# Ignore pytest warnings here
[tool.pytest.ini_options]
filterwarnings = [
    "ignore:.*The property ``qiskit.dagcircuit.dagcircuit.DAGCircuit.(duration|unit)`` is deprecated as of qiskit 1.3.0.*",
    "ignore:.*Couldn't import `kahypar` - skipping from default hyper optimizer and using basic `labels` method instead.*",
]

[tool.ruff]
exclude = ["notebooks/"]
line-length = 88
indent-width = 4

[tool.ruff.lint]
select = [
    "E4", "E7", "E9",
    "F",
    #"D", #pydocstyle (lets add this when we actually write docstrings)
    "I", #isort
]

ignore = ["E741"]

[tool.ruff.lint.pydocstyle]
convention = "google"<|MERGE_RESOLUTION|>--- conflicted
+++ resolved
@@ -16,16 +16,11 @@
 qiskit-ibm-runtime = "^0.34.0"
 qiskit-aer = "^0.15.1"
 cotengra = "^0.6.2"
-<<<<<<< HEAD
+block2 = {version = "0.5.3rc18", source = "block2"}
 kahypar = [
     {version = "^1.3.5", platform = "darwin"},
     {version = "^1.3.5", platform = "linux"}
 ]
-block2 = "^0.5.3"
-=======
-kahypar = "^1.3.5"
-block2 = {version = "0.5.3rc18", source = "block2"}
->>>>>>> abf0ddf3
 symmer = "^0.0.7"
 scipy = "~1.9.3"
 numpy = "^1.18.5"
@@ -38,11 +33,7 @@
 pydocstyle = "^6.3.0"
 pytest = "^7.2.2"
 coverage = "^7.6.9"
-<<<<<<< HEAD
-cotengrust = "^0.1.4"
-=======
 pyscf = "^2.7.0"
->>>>>>> abf0ddf3
 
 [[tool.poetry.source]]
 name = "PyPI"
