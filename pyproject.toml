--- conflicted
+++ resolved
@@ -35,12 +35,9 @@
 coverage = "^7.6.9"
 cotengrust = "^0.1.4"
 matplotlib = "^3.10.1"
-<<<<<<< HEAD
 sphinx = "^5.3.0"
 myst-parser = "^0.18.1"
-=======
 cached-property = "^1.5.2"
->>>>>>> aec945ee
 
 [[tool.poetry.source]]
 name = "PyPI"
