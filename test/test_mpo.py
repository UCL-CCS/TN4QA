import numpy as np 
import sparse
from sparse import SparseArray
from tn4qa.tensor import Tensor
from tn4qa.mpo import MatrixProductOperator
from qiskit import QuantumCircuit
from qiskit.quantum_info import Operator
from qiskit.circuit.random import random_circuit

np.random.seed(999)

# Define test arrays
TEST_ARRAY_1 = np.random.rand(2, 2, 2)
TEST_ARRAY_2 = np.random.rand(2, 2, 2)
TEST_ARRAYS = [TEST_ARRAY_1, TEST_ARRAY_2]

# Convert test arrays to sparse
arrays_valid = [
  sparse.COO.from_numpy(TEST_ARRAY_1),
  sparse.COO.from_numpy(TEST_ARRAY_2),
]

# Initialise tensors
t1 = Tensor(TEST_ARRAY_1, ["A", "B", "C"], ["T1"])
t2 = Tensor(TEST_ARRAY_2, ["A", "E", "F"], ["T2"])


def test_constructor():
  mpo = MatrixProductOperator([t1,t2])
  print(mpo)
  
  # Assert
  assert mpo.num_sites == 2, "Number of sites mismatch"
  assert mpo.shape == "udrl", "Shape mismatch"
  assert mpo.bond_dimension == 2, "Bond dimension not set"
  assert mpo.physical_dimension == 2, "Physical dimension not set"

def test_MatrixProductOperator_empty_tensors():
    # Test creating an MPO with empty tensors
    try:
        MatrixProductOperator([], shape="udrl")
    except ValueError:
      pass
    else:
        assert False, "Expected ValueError for empty tensors"

def test_from_arrays():
    mpo = MatrixProductOperator.from_arrays(arrays_valid, shape="udrl")
    assert mpo.num_sites == 2, "Number of sites mismatch"
    assert mpo.shape == "udrl", "Shape mismatch"
    assert mpo.bond_dimension == 2, "Bond dimension not set"
    assert mpo.physical_dimension == 2, "Physical dimension not set"

def test_identity_mpo():
<<<<<<< HEAD
  for n in range(2,10):
    mpo = MatrixProductOperator.identity_mpo(n)
    dense_matrix = mpo.to_dense_array()
    assert dense_matrix.all() == np.identity(n).all(), "Does not return Identity Matrix"
    return 

def test_generalised_mcu_mpo():
=======
  # Test identity MPO creation
  for n in range(2,10):
    mpo = MatrixProductOperator.identity_mpo(n)
    dense_matrix = mpo.to_dense_array()
    assert dense_matrix.all() == np.identity(n).all(), f"Does not return Identity Matrix for size {n}"
    return 

def test_generalised_mcu_mpo():
    # Test for single qubit gate: X Gate 
>>>>>>> 5fa07de9
    x_gate = np.array([[0,1],[1,0]])
    mpo = MatrixProductOperator.generalised_mcu_mpo(4, [1], [3], 2, x_gate)
    mpo_dense = mpo.to_dense_array()

    expected_array = np.kron(np.array([
        [1,0,0,0,0,0,0,0],
        [0,0,0,1,0,0,0,0],
        [0,0,1,0,0,0,0,0],
        [0,1,0,0,0,0,0,0],
        [0,0,0,0,1,0,0,0],
        [0,0,0,0,0,1,0,0],
        [0,0,0,0,0,0,1,0],
        [0,0,0,0,0,0,0,1]
    ]), np.eye(2))

<<<<<<< HEAD
    assert np.allclose(expected_array, mpo_dense)
=======
    assert np.allclose(expected_array, mpo_dense), "Generalised MCU MPO output mismatch"
>>>>>>> 5fa07de9
    
    return 

def test_from_pauli_string():
    mpo = MatrixProductOperator.from_pauli_string("XYZIZYIX")
    mpo_dense = mpo.to_dense_array()

    xmat = np.array([[0,1],[1,0]], dtype=complex)
    ymat = np.array([[0,-1j],[1j,0]], dtype=complex)
    zmat = np.array([[1,0],[0,-1]], dtype=complex)
    idmat = np.array([[1,0],[0,1]], dtype=complex)

    expected_output = np.kron(xmat, np.kron(ymat, np.kron(zmat, np.kron(idmat, np.kron(zmat, np.kron(ymat, np.kron(idmat, xmat)))))))

<<<<<<< HEAD
    assert np.allclose(expected_output, mpo_dense)
=======
    assert np.allclose(expected_output, mpo_dense), "Pauli string MPO output mismatch"
>>>>>>> 5fa07de9

    return 

def test_from_hamiltonian():
    ham = {"IXIY" : -1.2+0.2j, "YYYX" : 0.4-0.8j, "ZIXX" : 1.1-0.1j}
    mpo = MatrixProductOperator.from_hamiltonian(ham, 8)
    mpo_dense = mpo.to_dense_array()

    xmat = np.array([[0,1],[1,0]], dtype=complex)
    ymat = np.array([[0,-1j],[1j,0]], dtype=complex)
    zmat = np.array([[1,0],[0,-1]], dtype=complex)
    idmat = np.array([[1,0],[0,1]], dtype=complex)

    expected_output = (-1.2+0.2j)*np.kron(idmat, np.kron(xmat, np.kron(idmat,ymat))) + (0.4-0.8j)*np.kron(ymat, np.kron(ymat,np.kron(ymat,xmat))) + (1.1-0.1j)*np.kron(zmat, np.kron(idmat,np.kron(xmat,xmat)))

<<<<<<< HEAD
    assert np.allclose(expected_output, mpo_dense)
=======
    assert np.allclose(expected_output, mpo_dense), "Hamiltomian MPO output mismatch"
>>>>>>> 5fa07de9
    return 

def test_from_qiskit_layer():
    qc = QuantumCircuit(8)
<<<<<<< HEAD
    qc.h(0)
    qc.x(1)
    qc.cx(2,3)
    qc.cz(4,5)
    qc.h(6)
    qc.y(7)
    expected_op = Operator.from_circuit(qc).reverse_qargs().data
    mpo = MatrixProductOperator.from_qiskit_layer(qc)
    mpo_dense = mpo.to_dense_array()
    assert np.allclose(mpo_dense, expected_op)
=======
    qc.h(0)      # H Gate
    qc.x(1)      # X Gate
    qc.cx(2,3)   # CX Gate
    qc.cz(4,5)   # CZ Gate
    qc.h(6)      # H Gate
    qc.y(7)      # Y Gate
    expected_op = Operator.from_circuit(qc).reverse_qargs().data
    mpo = MatrixProductOperator.from_qiskit_layer(qc)
    mpo_dense = mpo.to_dense_array()
    assert np.allclose(mpo_dense, expected_op), "Qiskit Layer MPO output mismatch"
>>>>>>> 5fa07de9

    return 

def test_from_qiskit_circuit():
    qc = QuantumCircuit(5)
    for _ in range(5):
<<<<<<< HEAD
        qc.h([0,1,2])
        qc.x([3,4])
        qc.cx(0,1)
        qc.cz(2,3)
        qc.cx(3,4)
        qc.z([0,1])
        qc.h([2,3,4])
=======
        qc.h([0,1,2])  # H Gate
        qc.x([3,4])    # X Gate
        qc.cx(0,1)     # CX Gate 
        qc.cz(2,3)     # CZ Gate 
        qc.cx(3,4)     # CX Gate 
        qc.z([0,1])    # Z Gate 
        qc.h([2,3,4])  # H Gate 
>>>>>>> 5fa07de9
        
    expected_op = Operator.from_circuit(qc).reverse_qargs().data
    mpo = MatrixProductOperator.from_qiskit_circuit(qc, 64)
    mpo_dense = mpo.to_dense_array()
<<<<<<< HEAD
    assert np.allclose(mpo_dense, expected_op)
=======
    assert np.allclose(mpo_dense, expected_op), "Qiskit Circuit MPO output mismatch"
>>>>>>> 5fa07de9
    return 

def test_zero_reflection_mpo():
    mpo = MatrixProductOperator.zero_reflection_mpo(8)
    mpo_dense = mpo.to_dense_array()
    expected = np.eye(2**8)
    expected[0][0] = -1
<<<<<<< HEAD
    assert np.allclose(expected, mpo_dense)
=======
    assert np.allclose(expected, mpo_dense), "Zero Reflection MPO output mismatch"
>>>>>>> 5fa07de9
    return 

def test_from_bitstring():
    bs = "01101001"
    mpo = MatrixProductOperator.from_bitstring(bs)
    mpo_dense = mpo.to_dense_array()

    bs_int = int(bs, 2)
    expected = np.zeros((2**8, 2**8))
    expected[bs_int][bs_int] = 1

<<<<<<< HEAD
    assert np.allclose(mpo_dense, expected)
    return 

def test_projector_from_samples():
=======
    assert np.allclose(mpo_dense, expected), "Bitstring MPO output mismatch"
    return 

def test_projector_from_samples():
    # Test creation of a projector MPO from a list of bitstrings
>>>>>>> 5fa07de9
    list_bs = ["010", "111", "101"]
    expected = np.zeros((8,8))
    for bs in list_bs:
        bs_int = int(bs,2)
        expected[bs_int][bs_int] = 1
    mpo = MatrixProductOperator.projector_from_samples(list_bs, 8)
    mpo_dense = mpo.to_dense_array()
<<<<<<< HEAD
    assert np.allclose(mpo_dense, expected)
=======
    assert np.allclose(mpo_dense, expected), "Projector MPO does not match the expected result"
>>>>>>> 5fa07de9
    return 

def test_to_sparse_array():
    # Arrange: Create a valid MPO
    mpo = MatrixProductOperator([t1,t2])
    
    # Act: Convert the MPO to a sparse array
    sparse_matrix = mpo.to_sparse_array()
     
    # Assert: Check the returned object is a SparseArray and is non-empty
    assert isinstance(sparse_matrix, SparseArray), "Output is not a SparseArray"
    assert sparse_matrix.nnz > 0, "Sparse array is empty"

def test_to_dense_array():
    # Arrange: Create a valid MPO
    mpo = MatrixProductOperator([t1,t2])
    
    # Act: Convert the MPO to a dense array
    dense_matrix = mpo.to_dense_array()
    
    # Assert: Check the returned object is a NumPy ndarray and has expected dimensions
    assert isinstance(dense_matrix, np.ndarray), "Output is not a dense NumPy ndarray"
    assert dense_matrix.shape == (4, 4), "Dense matrix dimensions are incorrect"
    assert np.any(dense_matrix), "Dense array is empty or all zeros"

def sparse_and_dense_equivalence():
    mpo = MatrixProductOperator([t1,t2])
    
    # Act: Convert MPO to both sparse and dense arrays
    sparse_matrix = mpo.to_sparse_array()
    dense_matrix = mpo.to_dense_array()
    
    # Assert: Check equivalence between sparse and dense representations
    assert np.allclose(sparse_matrix.todense(), dense_matrix), "Sparse and dense matrix representations are not equivalent"

def test_add():
<<<<<<< HEAD
=======
    # Test addition of two MPOs
>>>>>>> 5fa07de9
    ham1 = {"XX" : 0.2, "YY" : 0.3}
    ham2 = {"ZZ" : 0.4, "II" : 0.5}
    total_ham = {"XX" : 0.2, "YY" : 0.3, "ZZ" : 0.4, "II" : 0.5}
    mpo1 = MatrixProductOperator.from_hamiltonian(ham1, 8)
    mpo2 = MatrixProductOperator.from_hamiltonian(ham2, 8)

    out = mpo1 + mpo2
    expected = MatrixProductOperator.from_hamiltonian(total_ham, 8)

<<<<<<< HEAD
    assert np.allclose(out.to_dense_array(), expected.to_dense_array())
    return 

def test_subtract():
=======
    assert np.allclose(out.to_dense_array(), expected.to_dense_array()), "MPO addition result is incorrect"
    return 

def test_subtract():
    # Test subtraction of two MPOs
>>>>>>> 5fa07de9
    ham1 = {"XX" : 0.2, "YY" : 0.3}
    ham2 = {"ZZ" : 0.4, "II" : 0.5}
    total_ham = {"XX" : 0.2, "YY" : 0.3, "ZZ" : 0.4, "II" : 0.5}
    mpo1 = MatrixProductOperator.from_hamiltonian(ham1, 8)
    mpo2 = MatrixProductOperator.from_hamiltonian(total_ham, 8)

    out = mpo2 - mpo1
    expected = MatrixProductOperator.from_hamiltonian(ham2, 8)

<<<<<<< HEAD
    assert np.allclose(out.to_dense_array(), expected.to_dense_array())
    return

def test_multiply():
    qc1 = QuantumCircuit(4)
    qc1.h([0,1,2,3])
    qc1.cx(0,1)
    qc1.cx(2,3)
    qc1.x([0,1,2,3])

    qc2 = QuantumCircuit(4)
    qc2.h([0,1,2,3])
    qc2.cz(0,1)
    qc2.cz(2,3)
    qc2.y([0,1,2,3])
=======
    assert np.allclose(out.to_dense_array(), expected.to_dense_array()), "MPO subtraction result is incorrect"
    return

def test_multiply():
    # Test multiplication of two MPOs
    qc1 = QuantumCircuit(4)
    qc1.h([0,1,2,3])    # H Gate
    qc1.cx(0,1)         # CX Gate
    qc1.cx(2,3)         # CX Gate
    qc1.x([0,1,2,3])    # X Gate

    qc2 = QuantumCircuit(4)
    qc2.h([0,1,2,3])    # H Gate
    qc2.cz(0,1)         # CZ Gate
    qc2.cz(2,3)         # CZ Gate
    qc2.y([0,1,2,3])    # Y Gate
>>>>>>> 5fa07de9

    totalqc = qc1.compose(qc2)

    mpo1 = MatrixProductOperator.from_qiskit_circuit(qc1, 8)
    mpo2 = MatrixProductOperator.from_qiskit_circuit(qc2, 8)

    out = mpo1 * mpo2
    expected = MatrixProductOperator.from_qiskit_circuit(totalqc, 64)

<<<<<<< HEAD
    assert np.allclose(out.to_dense_array(), expected.to_dense_array())
=======
    assert np.allclose(out.to_dense_array(), expected.to_dense_array()), "MPO multiplication result is incorrect"
>>>>>>> 5fa07de9
    return 

def test_reshape():
    mpo = MatrixProductOperator.from_arrays(TEST_ARRAYS)
    mpo.reshape("rudl")

    TEST_ARRAYS_RESHAPED = [np.moveaxis(TEST_ARRAY_1, [0,1,2], [1,0,2]), np.moveaxis(TEST_ARRAY_2, [0,1,2], [1,0,2])]
    new_mpo = MatrixProductOperator.from_arrays(TEST_ARRAYS_RESHAPED)

    for tidx in range(2):
<<<<<<< HEAD
        assert np.allclose(mpo.tensors[tidx].data.todense(), new_mpo.tensors[tidx].data.todense())
=======
        assert np.allclose(mpo.tensors[tidx].data.todense(), new_mpo.tensors[tidx].data.todense()), f"Reshaping failed for tensor {tidx}"
>>>>>>> 5fa07de9

    return 

def test_move_orthogonality_centre():
<<<<<<< HEAD
    ham = {"XYXY" : 0.8, "IZZZ" : -1.2, "XYIZ" : 0.2-1.1j}
    mpo = MatrixProductOperator.from_hamiltonian(ham, 8)
=======
    # Test moving the orthogonality centre of an MPO
    ham = {"XYXY" : 0.8, "IZZZ" : -1.2, "XYIZ" : 0.2-1.1j}
    mpo = MatrixProductOperator.from_hamiltonian(ham, 8)
    # Move the orthogonality centre to the tensor at position 2
>>>>>>> 5fa07de9
    mpo.move_orthogonality_centre(2)

    t = mpo.tensors[0]
    t.tensor_to_matrix([t.indices[1], t.indices[2]], [t.indices[0]])
    t_mat = t.data.todense()
    if t.dimensions[0] >= t.dimensions[1]:
        id_mat = np.eye(t.dimensions[1])
<<<<<<< HEAD
        assert np.allclose(id_mat, t_mat.conj().T @ t_mat)
    else:
        id_mat = np.eye(t.dimensions[0])
        assert np.allclose(id_mat, t_mat @ t_mat.conj().T)
=======
        assert np.allclose(id_mat, t_mat.conj().T @ t_mat), "Tensor 0 is not left-orthogonal after moving orthogonality centre"
    else:
        id_mat = np.eye(t.dimensions[0])
        assert np.allclose(id_mat, t_mat @ t_mat.conj().T), "Tensor 0 is not right-orthogonal after moving orthogonality centre"
>>>>>>> 5fa07de9

    t = mpo.tensors[2]
    t.tensor_to_matrix([t.indices[1], t.indices[2], t.indices[3]], [t.indices[0]])
    t_mat = t.data.todense()
    if t.dimensions[0] >= t.dimensions[1]:
        id_mat = np.eye(t.dimensions[1])
<<<<<<< HEAD
        assert np.allclose(id_mat, t_mat.conj().T @ t_mat)
    else:
        id_mat = np.eye(t.dimensions[0])
        assert np.allclose(id_mat, t_mat @ t_mat.conj().T)
=======
        assert np.allclose(id_mat, t_mat.conj().T @ t_mat), "Tensor 2 is not left-orthogonal after moving orthogonality centre"
    else:
        id_mat = np.eye(t.dimensions[0])
        assert np.allclose(id_mat, t_mat @ t_mat.conj().T), "Tensor 2 is not right-orthogonal after moving orthogonality centre"
>>>>>>> 5fa07de9

    t = mpo.tensors[3]
    t.tensor_to_matrix([t.indices[1], t.indices[2]], [t.indices[0]])
    t_mat = t.data.todense()
    if t.dimensions[0] >= t.dimensions[1]:
        id_mat = np.eye(t.dimensions[1])
<<<<<<< HEAD
        assert np.allclose(id_mat, t_mat.conj().T @ t_mat)
    else:
        id_mat = np.eye(t.dimensions[0])
        assert np.allclose(id_mat, t_mat @ t_mat.conj().T)
=======
        assert np.allclose(id_mat, t_mat.conj().T @ t_mat), "Tensor 3 is not left-orthogonal after moving orthogonality centre"
    else:
        id_mat = np.eye(t.dimensions[0])
        assert np.allclose(id_mat, t_mat @ t_mat.conj().T), "Tensor 3 is not right-orthogonal after moving orthogonality centre"
>>>>>>> 5fa07de9

    return 

def test_project_to_subspace():
<<<<<<< HEAD
=======
    # Test projection of an MPO Hamiltonian onto a subspace
>>>>>>> 5fa07de9
    ham = {"XYZ" : 0.2+1.1j, "IXI" : 1.1-0.8j, "YYY" : -0.8-0.2j}
    bs_list = ["101", "001"]
    mpo = MatrixProductOperator.from_hamiltonian(ham, 8)
    proj = MatrixProductOperator.projector_from_samples(bs_list, 8)
<<<<<<< HEAD
    mpo = mpo.project_to_subspace(proj) 
    mpo_dense = mpo.to_dense_array()

=======
    # Project the MPO onto the subspace and get the dense representation
    mpo = mpo.project_to_subspace(proj) 
    mpo_dense = mpo.to_dense_array()

    # Manually compute the expected result
>>>>>>> 5fa07de9
    xmat = np.array([[0,1],[1,0]],dtype=complex)
    ymat = np.array([[0,-1j],[1j,0]],dtype=complex)
    zmat = np.array([[1,0],[0,-1]],dtype=complex)
    idmat = np.array([[1,0],[0,1]],dtype=complex)
    ham_mat = (0.2+1.1j)*np.kron(xmat, np.kron(ymat,zmat)) + (1.1-0.8j)*np.kron(idmat, np.kron(xmat,idmat)) + (-0.8-0.2j)*np.kron(ymat, np.kron(ymat,ymat))
    proj_mat = np.zeros((8,8))
    for bs in bs_list:
        bs_int = int(bs,2)
        proj_mat[bs_int][bs_int] = 1
    expected = proj_mat @ ham_mat @ proj_mat 

<<<<<<< HEAD
    assert np.allclose(expected, mpo_dense)
    return 

def test_multiply_by_constant():
=======
    assert np.allclose(expected, mpo_dense), "Projected MPO does not match the expected dense matrix"
    return 

def test_multiply_by_constant():
  # Test scalar multiplication of an MPO
>>>>>>> 5fa07de9
  for n in range(1,10):
    mpo = MatrixProductOperator([t1,t2])
    dense_matrix = mpo.to_dense_array()
    result_a = dense_matrix * n
    mpo.multiply_by_constant(n)
    dense_matrix = mpo.to_dense_array()
    result_b = dense_matrix
<<<<<<< HEAD
    assert result_a.all() == result_b.all()
=======
    assert result_a.all() == result_b.all(), "Multiply by constant test failed"
>>>>>>> 5fa07de9

    return <|MERGE_RESOLUTION|>--- conflicted
+++ resolved
@@ -52,15 +52,6 @@
     assert mpo.physical_dimension == 2, "Physical dimension not set"
 
 def test_identity_mpo():
-<<<<<<< HEAD
-  for n in range(2,10):
-    mpo = MatrixProductOperator.identity_mpo(n)
-    dense_matrix = mpo.to_dense_array()
-    assert dense_matrix.all() == np.identity(n).all(), "Does not return Identity Matrix"
-    return 
-
-def test_generalised_mcu_mpo():
-=======
   # Test identity MPO creation
   for n in range(2,10):
     mpo = MatrixProductOperator.identity_mpo(n)
@@ -70,7 +61,6 @@
 
 def test_generalised_mcu_mpo():
     # Test for single qubit gate: X Gate 
->>>>>>> 5fa07de9
     x_gate = np.array([[0,1],[1,0]])
     mpo = MatrixProductOperator.generalised_mcu_mpo(4, [1], [3], 2, x_gate)
     mpo_dense = mpo.to_dense_array()
@@ -86,11 +76,7 @@
         [0,0,0,0,0,0,0,1]
     ]), np.eye(2))
 
-<<<<<<< HEAD
-    assert np.allclose(expected_array, mpo_dense)
-=======
     assert np.allclose(expected_array, mpo_dense), "Generalised MCU MPO output mismatch"
->>>>>>> 5fa07de9
     
     return 
 
@@ -105,11 +91,7 @@
 
     expected_output = np.kron(xmat, np.kron(ymat, np.kron(zmat, np.kron(idmat, np.kron(zmat, np.kron(ymat, np.kron(idmat, xmat)))))))
 
-<<<<<<< HEAD
-    assert np.allclose(expected_output, mpo_dense)
-=======
     assert np.allclose(expected_output, mpo_dense), "Pauli string MPO output mismatch"
->>>>>>> 5fa07de9
 
     return 
 
@@ -125,27 +107,11 @@
 
     expected_output = (-1.2+0.2j)*np.kron(idmat, np.kron(xmat, np.kron(idmat,ymat))) + (0.4-0.8j)*np.kron(ymat, np.kron(ymat,np.kron(ymat,xmat))) + (1.1-0.1j)*np.kron(zmat, np.kron(idmat,np.kron(xmat,xmat)))
 
-<<<<<<< HEAD
-    assert np.allclose(expected_output, mpo_dense)
-=======
     assert np.allclose(expected_output, mpo_dense), "Hamiltomian MPO output mismatch"
->>>>>>> 5fa07de9
     return 
 
 def test_from_qiskit_layer():
     qc = QuantumCircuit(8)
-<<<<<<< HEAD
-    qc.h(0)
-    qc.x(1)
-    qc.cx(2,3)
-    qc.cz(4,5)
-    qc.h(6)
-    qc.y(7)
-    expected_op = Operator.from_circuit(qc).reverse_qargs().data
-    mpo = MatrixProductOperator.from_qiskit_layer(qc)
-    mpo_dense = mpo.to_dense_array()
-    assert np.allclose(mpo_dense, expected_op)
-=======
     qc.h(0)      # H Gate
     qc.x(1)      # X Gate
     qc.cx(2,3)   # CX Gate
@@ -156,22 +122,12 @@
     mpo = MatrixProductOperator.from_qiskit_layer(qc)
     mpo_dense = mpo.to_dense_array()
     assert np.allclose(mpo_dense, expected_op), "Qiskit Layer MPO output mismatch"
->>>>>>> 5fa07de9
 
     return 
 
 def test_from_qiskit_circuit():
     qc = QuantumCircuit(5)
     for _ in range(5):
-<<<<<<< HEAD
-        qc.h([0,1,2])
-        qc.x([3,4])
-        qc.cx(0,1)
-        qc.cz(2,3)
-        qc.cx(3,4)
-        qc.z([0,1])
-        qc.h([2,3,4])
-=======
         qc.h([0,1,2])  # H Gate
         qc.x([3,4])    # X Gate
         qc.cx(0,1)     # CX Gate 
@@ -179,16 +135,11 @@
         qc.cx(3,4)     # CX Gate 
         qc.z([0,1])    # Z Gate 
         qc.h([2,3,4])  # H Gate 
->>>>>>> 5fa07de9
         
     expected_op = Operator.from_circuit(qc).reverse_qargs().data
     mpo = MatrixProductOperator.from_qiskit_circuit(qc, 64)
     mpo_dense = mpo.to_dense_array()
-<<<<<<< HEAD
-    assert np.allclose(mpo_dense, expected_op)
-=======
     assert np.allclose(mpo_dense, expected_op), "Qiskit Circuit MPO output mismatch"
->>>>>>> 5fa07de9
     return 
 
 def test_zero_reflection_mpo():
@@ -196,11 +147,7 @@
     mpo_dense = mpo.to_dense_array()
     expected = np.eye(2**8)
     expected[0][0] = -1
-<<<<<<< HEAD
-    assert np.allclose(expected, mpo_dense)
-=======
     assert np.allclose(expected, mpo_dense), "Zero Reflection MPO output mismatch"
->>>>>>> 5fa07de9
     return 
 
 def test_from_bitstring():
@@ -212,18 +159,11 @@
     expected = np.zeros((2**8, 2**8))
     expected[bs_int][bs_int] = 1
 
-<<<<<<< HEAD
-    assert np.allclose(mpo_dense, expected)
-    return 
-
-def test_projector_from_samples():
-=======
     assert np.allclose(mpo_dense, expected), "Bitstring MPO output mismatch"
     return 
 
 def test_projector_from_samples():
     # Test creation of a projector MPO from a list of bitstrings
->>>>>>> 5fa07de9
     list_bs = ["010", "111", "101"]
     expected = np.zeros((8,8))
     for bs in list_bs:
@@ -231,11 +171,7 @@
         expected[bs_int][bs_int] = 1
     mpo = MatrixProductOperator.projector_from_samples(list_bs, 8)
     mpo_dense = mpo.to_dense_array()
-<<<<<<< HEAD
-    assert np.allclose(mpo_dense, expected)
-=======
     assert np.allclose(mpo_dense, expected), "Projector MPO does not match the expected result"
->>>>>>> 5fa07de9
     return 
 
 def test_to_sparse_array():
@@ -272,10 +208,7 @@
     assert np.allclose(sparse_matrix.todense(), dense_matrix), "Sparse and dense matrix representations are not equivalent"
 
 def test_add():
-<<<<<<< HEAD
-=======
     # Test addition of two MPOs
->>>>>>> 5fa07de9
     ham1 = {"XX" : 0.2, "YY" : 0.3}
     ham2 = {"ZZ" : 0.4, "II" : 0.5}
     total_ham = {"XX" : 0.2, "YY" : 0.3, "ZZ" : 0.4, "II" : 0.5}
@@ -285,18 +218,11 @@
     out = mpo1 + mpo2
     expected = MatrixProductOperator.from_hamiltonian(total_ham, 8)
 
-<<<<<<< HEAD
-    assert np.allclose(out.to_dense_array(), expected.to_dense_array())
-    return 
-
-def test_subtract():
-=======
     assert np.allclose(out.to_dense_array(), expected.to_dense_array()), "MPO addition result is incorrect"
     return 
 
 def test_subtract():
     # Test subtraction of two MPOs
->>>>>>> 5fa07de9
     ham1 = {"XX" : 0.2, "YY" : 0.3}
     ham2 = {"ZZ" : 0.4, "II" : 0.5}
     total_ham = {"XX" : 0.2, "YY" : 0.3, "ZZ" : 0.4, "II" : 0.5}
@@ -306,23 +232,6 @@
     out = mpo2 - mpo1
     expected = MatrixProductOperator.from_hamiltonian(ham2, 8)
 
-<<<<<<< HEAD
-    assert np.allclose(out.to_dense_array(), expected.to_dense_array())
-    return
-
-def test_multiply():
-    qc1 = QuantumCircuit(4)
-    qc1.h([0,1,2,3])
-    qc1.cx(0,1)
-    qc1.cx(2,3)
-    qc1.x([0,1,2,3])
-
-    qc2 = QuantumCircuit(4)
-    qc2.h([0,1,2,3])
-    qc2.cz(0,1)
-    qc2.cz(2,3)
-    qc2.y([0,1,2,3])
-=======
     assert np.allclose(out.to_dense_array(), expected.to_dense_array()), "MPO subtraction result is incorrect"
     return
 
@@ -339,7 +248,6 @@
     qc2.cz(0,1)         # CZ Gate
     qc2.cz(2,3)         # CZ Gate
     qc2.y([0,1,2,3])    # Y Gate
->>>>>>> 5fa07de9
 
     totalqc = qc1.compose(qc2)
 
@@ -349,11 +257,7 @@
     out = mpo1 * mpo2
     expected = MatrixProductOperator.from_qiskit_circuit(totalqc, 64)
 
-<<<<<<< HEAD
-    assert np.allclose(out.to_dense_array(), expected.to_dense_array())
-=======
     assert np.allclose(out.to_dense_array(), expected.to_dense_array()), "MPO multiplication result is incorrect"
->>>>>>> 5fa07de9
     return 
 
 def test_reshape():
@@ -364,24 +268,15 @@
     new_mpo = MatrixProductOperator.from_arrays(TEST_ARRAYS_RESHAPED)
 
     for tidx in range(2):
-<<<<<<< HEAD
-        assert np.allclose(mpo.tensors[tidx].data.todense(), new_mpo.tensors[tidx].data.todense())
-=======
         assert np.allclose(mpo.tensors[tidx].data.todense(), new_mpo.tensors[tidx].data.todense()), f"Reshaping failed for tensor {tidx}"
->>>>>>> 5fa07de9
 
     return 
 
 def test_move_orthogonality_centre():
-<<<<<<< HEAD
-    ham = {"XYXY" : 0.8, "IZZZ" : -1.2, "XYIZ" : 0.2-1.1j}
-    mpo = MatrixProductOperator.from_hamiltonian(ham, 8)
-=======
     # Test moving the orthogonality centre of an MPO
     ham = {"XYXY" : 0.8, "IZZZ" : -1.2, "XYIZ" : 0.2-1.1j}
     mpo = MatrixProductOperator.from_hamiltonian(ham, 8)
     # Move the orthogonality centre to the tensor at position 2
->>>>>>> 5fa07de9
     mpo.move_orthogonality_centre(2)
 
     t = mpo.tensors[0]
@@ -389,74 +284,44 @@
     t_mat = t.data.todense()
     if t.dimensions[0] >= t.dimensions[1]:
         id_mat = np.eye(t.dimensions[1])
-<<<<<<< HEAD
-        assert np.allclose(id_mat, t_mat.conj().T @ t_mat)
-    else:
-        id_mat = np.eye(t.dimensions[0])
-        assert np.allclose(id_mat, t_mat @ t_mat.conj().T)
-=======
         assert np.allclose(id_mat, t_mat.conj().T @ t_mat), "Tensor 0 is not left-orthogonal after moving orthogonality centre"
     else:
         id_mat = np.eye(t.dimensions[0])
         assert np.allclose(id_mat, t_mat @ t_mat.conj().T), "Tensor 0 is not right-orthogonal after moving orthogonality centre"
->>>>>>> 5fa07de9
 
     t = mpo.tensors[2]
     t.tensor_to_matrix([t.indices[1], t.indices[2], t.indices[3]], [t.indices[0]])
     t_mat = t.data.todense()
     if t.dimensions[0] >= t.dimensions[1]:
         id_mat = np.eye(t.dimensions[1])
-<<<<<<< HEAD
-        assert np.allclose(id_mat, t_mat.conj().T @ t_mat)
-    else:
-        id_mat = np.eye(t.dimensions[0])
-        assert np.allclose(id_mat, t_mat @ t_mat.conj().T)
-=======
         assert np.allclose(id_mat, t_mat.conj().T @ t_mat), "Tensor 2 is not left-orthogonal after moving orthogonality centre"
     else:
         id_mat = np.eye(t.dimensions[0])
         assert np.allclose(id_mat, t_mat @ t_mat.conj().T), "Tensor 2 is not right-orthogonal after moving orthogonality centre"
->>>>>>> 5fa07de9
 
     t = mpo.tensors[3]
     t.tensor_to_matrix([t.indices[1], t.indices[2]], [t.indices[0]])
     t_mat = t.data.todense()
     if t.dimensions[0] >= t.dimensions[1]:
         id_mat = np.eye(t.dimensions[1])
-<<<<<<< HEAD
-        assert np.allclose(id_mat, t_mat.conj().T @ t_mat)
-    else:
-        id_mat = np.eye(t.dimensions[0])
-        assert np.allclose(id_mat, t_mat @ t_mat.conj().T)
-=======
         assert np.allclose(id_mat, t_mat.conj().T @ t_mat), "Tensor 3 is not left-orthogonal after moving orthogonality centre"
     else:
         id_mat = np.eye(t.dimensions[0])
         assert np.allclose(id_mat, t_mat @ t_mat.conj().T), "Tensor 3 is not right-orthogonal after moving orthogonality centre"
->>>>>>> 5fa07de9
 
     return 
 
 def test_project_to_subspace():
-<<<<<<< HEAD
-=======
     # Test projection of an MPO Hamiltonian onto a subspace
->>>>>>> 5fa07de9
     ham = {"XYZ" : 0.2+1.1j, "IXI" : 1.1-0.8j, "YYY" : -0.8-0.2j}
     bs_list = ["101", "001"]
     mpo = MatrixProductOperator.from_hamiltonian(ham, 8)
     proj = MatrixProductOperator.projector_from_samples(bs_list, 8)
-<<<<<<< HEAD
-    mpo = mpo.project_to_subspace(proj) 
-    mpo_dense = mpo.to_dense_array()
-
-=======
     # Project the MPO onto the subspace and get the dense representation
     mpo = mpo.project_to_subspace(proj) 
     mpo_dense = mpo.to_dense_array()
 
     # Manually compute the expected result
->>>>>>> 5fa07de9
     xmat = np.array([[0,1],[1,0]],dtype=complex)
     ymat = np.array([[0,-1j],[1j,0]],dtype=complex)
     zmat = np.array([[1,0],[0,-1]],dtype=complex)
@@ -468,18 +333,11 @@
         proj_mat[bs_int][bs_int] = 1
     expected = proj_mat @ ham_mat @ proj_mat 
 
-<<<<<<< HEAD
-    assert np.allclose(expected, mpo_dense)
-    return 
-
-def test_multiply_by_constant():
-=======
     assert np.allclose(expected, mpo_dense), "Projected MPO does not match the expected dense matrix"
     return 
 
 def test_multiply_by_constant():
   # Test scalar multiplication of an MPO
->>>>>>> 5fa07de9
   for n in range(1,10):
     mpo = MatrixProductOperator([t1,t2])
     dense_matrix = mpo.to_dense_array()
@@ -487,10 +345,6 @@
     mpo.multiply_by_constant(n)
     dense_matrix = mpo.to_dense_array()
     result_b = dense_matrix
-<<<<<<< HEAD
-    assert result_a.all() == result_b.all()
-=======
     assert result_a.all() == result_b.all(), "Multiply by constant test failed"
->>>>>>> 5fa07de9
 
     return 