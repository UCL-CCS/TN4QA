import copy
from typing import List, TypeAlias, Union

# Underlying tensor objects can either be NumPy arrays or Sparse arrays
import numpy as np
import sparse
<<<<<<< HEAD
from sparse import SparseArray
from .tensor import Tensor 
from .tn import TensorNetwork
from .utils import _update_array

# Qiskit quantum circuit integration
from qiskit import QuantumCircuit
from qiskit.converters import circuit_to_dag, dag_to_circuit
=======
from numpy import ndarray

# Qiskit quantum circuit integration
from qiskit import QuantumCircuit
>>>>>>> 9bae21f1
from qiskit.circuit.library import UnitaryGate
from qiskit.converters import circuit_to_dag, dag_to_circuit
from sparse import SparseArray

from .tensor import Tensor
from .tn import TensorNetwork

# Visualisation
from .visualisation import draw_mpo

DataOptions: TypeAlias = Union[ndarray, SparseArray]


class MatrixProductOperator(TensorNetwork):
    def __init__(self, tensors: List[Tensor], shape: str = "udrl") -> None:
        """
        Constructor for MatrixProductOperator class.

        Args:
            tensors: List of tensors to form the MPO.
            shape (optional): The order of the indices for the tensors. Default is 'udrl' (up, down, right, left).

        Returns
            An MPO.
        """
        super().__init__(tensors, "MPO")
        self.num_sites = len(tensors)
        self.shape = shape

        internal_inds = self.get_internal_indices()
        external_inds = self.get_external_indices()
        bond_dims = []
        physical_dims = []
        for idx in internal_inds:
            bond_dims.append(self.get_dimension_of_index(idx))
        for idx in external_inds:
            physical_dims.append(self.get_dimension_of_index(idx))
        self.bond_dimension = max(bond_dims)
        self.physical_dimension = max(physical_dims)

    @classmethod
    def from_arrays(
        cls, arrays: List[DataOptions], shape: str = "udrl"
    ) -> "MatrixProductOperator":
        """
        Create an MPO from a list of arrays.

        Args:
            arrays: The list of arrays.
            shape (optional): The order of the indices for the tensors. Default is 'udrl' (up, down, right, left).

        Returns:
            An MPO.
        """
        tensors = []

        first_shape = shape.replace("u", "")
        right_idx_pos = first_shape.index("r")
        left_idx_pos = first_shape.index("l")
        down_idx_pos = first_shape.index("d")
        first_indices = ["", "", ""]
        first_indices[right_idx_pos] = "R1"
        first_indices[left_idx_pos] = "L1"
        first_indices[down_idx_pos] = "B1"
        first_tensor = Tensor(arrays[0], first_indices, ["MPO_T1"])
        tensors.append(first_tensor)

        right_idx_pos = shape.index("r")
        left_idx_pos = shape.index("l")
        down_idx_pos = shape.index("d")
        up_idx_pos = shape.index("u")
        for a_idx in range(1, len(arrays) - 1):
            a = arrays[a_idx]
            indices_k = ["", "", "", ""]
            indices_k[right_idx_pos] = f"R{a_idx+1}"
            indices_k[left_idx_pos] = f"L{a_idx+1}"
            indices_k[up_idx_pos] = f"B{a_idx}"
            indices_k[down_idx_pos] = f"B{a_idx+1}"
            tensor_k = Tensor(a, indices_k, [f"MPO_T{a_idx+1}"])
            tensors.append(tensor_k)

        last_shape = shape.replace("d", "")
        right_idx_pos = last_shape.index("r")
        left_idx_pos = last_shape.index("l")
        up_idx_pos = last_shape.index("u")
        last_indices = ["", "", ""]
        last_indices[right_idx_pos] = f"R{len(arrays)}"
        last_indices[left_idx_pos] = f"L{len(arrays)}"
        last_indices[up_idx_pos] = f"B{len(arrays)-1}"
        last_tensor = Tensor(arrays[-1], last_indices, [f"MPO_T{len(arrays)}"])
        tensors.append(last_tensor)

        mpo = cls(tensors, shape)
        mpo.reshape()
        return mpo

    @classmethod
    def identity_mpo(cls, num_sites: int) -> "MatrixProductOperator":
        """
        Create an MPO for the identity operation.

        Args:
            num_sites: The number of sites for the MPO.

        Returns:
            An MPO.
        """
        end_array = np.array([[1, 0], [0, 1]]).reshape(1, 2, 2)
        middle_arrays = np.array([[1, 0], [0, 1]]).reshape(1, 1, 2, 2)
        arrays = [end_array] + [middle_arrays] * (num_sites - 2) + [end_array]
        mpo = cls.from_arrays(arrays)
        return mpo

    @classmethod
    def generalised_mcu_mpo(
        cls,
        num_sites: int,
        zero_ctrls: List[int],
        one_ctrls: List[int],
        target: int,
        unitary: DataOptions,
    ) -> "MatrixProductOperator":
        """
        Create an MPO for a generalised MCU operation.

        Args:
            num_sites: The number of sites for the MPO.
            zero_ctrls: The sites with a zero control.
            one_ctrls: The sites with a one control.
            target: The target site.
            unitary: The U gate to apply.

        Returns:
            An MPO.
        """
        unitary = unitary.todense() if isinstance(unitary, SparseArray) else unitary
        unitary_gate = UnitaryGate(unitary)

        first_mcu_qubit = min(zero_ctrls + one_ctrls + [target])
        last_mcu_qubit = max(zero_ctrls + one_ctrls + [target])
        mcu_qubits = list(range(first_mcu_qubit, last_mcu_qubit + 1))

        tensors = []

        for qidx in range(1, first_mcu_qubit):
            if qidx == 1:
                first_indices = ["B1", "R1", "L1"]
                first_labels = ["MPO_T1"]
                tensor = Tensor.from_array(
                    np.array([[1, 0], [0, 1]], dtype=complex).reshape(1, 2, 2),
                    first_indices,
                    first_labels,
                )
                tensors.append(tensor)
            else:
                indices = [f"B{qidx-1}", f"B{qidx}", f"R{qidx}", f"L{qidx}"]
                labels = [f"MPO_T{qidx}"]
                tensor = Tensor.from_array(
                    np.array([[1, 0], [0, 1]], dtype=complex).reshape(1, 1, 2, 2),
                    indices,
                    labels,
                )
                tensors.append(tensor)

        for qidx in mcu_qubits:
            if qidx == 1 or qidx == num_sites:
                indices = (
                    [f"B{qidx}", f"R{qidx}", f"L{qidx}"]
                    if qidx == 1
                    else [f"B{qidx-1}", f"R{qidx}", f"L{qidx}"]
                )
                labels = [f"MPO_T{qidx}"]
                if qidx in zero_ctrls:
                    tensor = Tensor.rank_3_copy_open(indices, labels)
                elif qidx in one_ctrls:
                    tensor = Tensor.rank_3_copy(indices, labels)
                else:
                    tensor = Tensor.rank_3_qiskit_gate(unitary_gate, indices, labels)
                tensors.append(tensor)

            elif qidx == first_mcu_qubit:
                labels = [f"MPO_T{qidx}"]
                if qidx in zero_ctrls:
                    tensor = Tensor.rank_3_copy_open(labels=labels)
                elif qidx in one_ctrls:
                    tensor = Tensor.rank_3_copy(indices, labels)
                else:
                    tensor = Tensor.rank_3_qiskit_gate(unitary_gate, indices, labels)
                tensor.data = sparse.reshape(tensor.data, (1,) + tensor.dimensions)
                tensor.dimensions = (1,) + tensor.dimensions
                tensor.indices = [f"B{qidx-1}", f"B{qidx}", f"R{qidx}", f"L{qidx}"]
                tensor.rank = 4
                tensors.append(tensor)

            elif qidx == last_mcu_qubit:
                labels = [f"MPO_T{qidx}"]
                if qidx in zero_ctrls:
                    tensor = Tensor.rank_3_copy_open(labels=labels)
                elif qidx in one_ctrls:
                    tensor = Tensor.rank_3_copy(indices, labels)
                else:
                    tensor = Tensor.rank_3_qiskit_gate(unitary_gate, indices, labels)
                tensor.data = sparse.reshape(
                    tensor.data,
                    (tensor.dimensions[0],)
                    + (1,)
                    + (tensor.dimensions[1], tensor.dimensions[2]),
                )
                tensor.dimensions = (
                    (tensor.dimensions[0],)
                    + (1,)
                    + (tensor.dimensions[1], tensor.dimensions[2])
                )
                tensor.indices = [f"B{qidx-1}", f"B{qidx}", f"R{qidx}", f"L{qidx}"]
                tensor.rank = 4
                tensors.append(tensor)

            else:
                indices = [f"B{qidx-1}", f"B{qidx}", f"R{qidx}", f"L{qidx}"]
                labels = [f"MPO_T{qidx}"]
                if qidx in zero_ctrls:
                    tensor = Tensor.rank_4_copy_open(indices, labels)
                elif qidx in one_ctrls:
                    tensor = Tensor.rank_4_copy(indices, labels)
                elif qidx == target:
                    tensor = Tensor.rank_4_qiskit_gate(unitary_gate, indices, labels)
                else:
                    tensor = Tensor.from_array(
                        np.eye(4).reshape(2, 2, 2, 2), indices, labels
                    )
                tensors.append(tensor)

        for qidx in range(last_mcu_qubit + 1, num_sites + 1):
            if qidx == num_sites:
                last_indices = [f"B{num_sites-1}", f"R{num_sites}", f"L{num_sites}"]
                last_labels = [f"MPO_T{num_sites}"]
                tensor = Tensor.from_array(
                    np.array([[1, 0], [0, 1]], dtype=complex).reshape(1, 2, 2),
                    last_indices,
                    last_labels,
                )
                tensors.append(tensor)
            else:
                indices = [f"B{qidx-1}", f"B{qidx}", f"R{qidx}", f"L{qidx}"]
                labels = [f"MPO_T{qidx}"]
                tensor = Tensor.from_array(
                    np.array([[1, 0], [0, 1]], dtype=complex).reshape(1, 1, 2, 2),
                    indices,
                    labels,
                )
                tensors.append(tensor)

        mpo = cls(tensors)
        return mpo

    @classmethod
    def from_pauli_string(cls, ps: str) -> "MatrixProductOperator":
        """
        Create an MPO for a single Pauli string.

        Args:
            ps: The Pauli string.

        Returns:
            An MPO.
        """
        pauli_x = np.array([[0, 1], [1, 0]], dtype=complex)
        pauli_y = np.array([[0, -1j], [1j, 0]], dtype=complex)
        pauli_z = np.array([[1, 0], [0, -1]], dtype=complex)
        pauli_id = np.array([[1, 0], [0, 1]], dtype=complex)
        pauli_dict = {"X": pauli_x, "Y": pauli_y, "Z": pauli_z, "I": pauli_id}

        tensors = []

        first_indices = ["B1", "R1", "L1"]
        first_labels = ["MPO_T1"]
        first_gate = pauli_dict[ps[0]].reshape(1, 2, 2)
        first_tensor = Tensor(first_gate, first_indices, first_labels)
        tensors.append(first_tensor)

        num_sites = len(ps)
        for qidx in range(2, num_sites):
            qidx_indices = [f"B{qidx-1}", f"B{qidx}", f"R{qidx}", f"L{qidx}"]
            qidx_labels = [f"MPO_T{qidx}"]
            qidx_gate = pauli_dict[ps[qidx - 1]].reshape(1, 1, 2, 2)
            qidx_tensor = Tensor(qidx_gate, qidx_indices, qidx_labels)
            tensors.append(qidx_tensor)

        last_indices = [f"B{num_sites-1}", f"R{num_sites}", f"L{num_sites}"]
        last_labels = [f"MPO_T{num_sites}"]
        last_gate = pauli_dict[ps[-1]].reshape(1, 2, 2)
        last_tensor = Tensor(last_gate, last_indices, last_labels)
        tensors.append(last_tensor)

        mpo = cls(tensors)
        return mpo

    @classmethod
<<<<<<< HEAD
    def from_hamiltonian_adder(cls, ham : dict[str, complex], max_bond : int) -> "MatrixProductOperator":
=======
    def from_hamiltonian(cls, ham: dict, max_bond: int) -> "MatrixProductOperator":
>>>>>>> 9bae21f1
        """
        Create an MPO for a Hamiltonian.

        Args:
            ham: The dict representation of the Hamiltonian {pauli_string : weight}.
            max_bond: The maximum bond dimension allowed.

        Returns:
            An MPO.
        """
        pauli_strings = list(ham.keys())
        first_ps = pauli_strings[0]
        mpo = cls.from_pauli_string(first_ps)
        mpo.multiply_by_constant(ham[first_ps])

        for ps in pauli_strings[1:]:
            temp_mpo = cls.from_pauli_string(ps)
            temp_mpo.multiply_by_constant(ham[ps])
            mpo = mpo + temp_mpo
<<<<<<< HEAD
        if mpo.bond_dimension > max_bond: 
            mpo.compress(max_bond)
=======
        mpo.compress(max_bond)
>>>>>>> 9bae21f1

        return mpo

    @classmethod
<<<<<<< HEAD
    def from_hamiltonian(cls, ham_dict : dict[str, complex], max_bond : int) -> "MatrixProductOperator":
        """
        Create an MPO for a Hamiltonian.

        Args:
            ham: The dict representation of the Hamiltonian {pauli_string : weight}.
            max_bond: The maximum bond dimension allowed.
        
        Returns:
            An MPO.
        """
        num_qubits = len(list(ham_dict.keys())[0])
        num_ham_terms = len(ham_dict.keys())

        first_array_coords: list[list[int]] = [[], [], []]
        middle_array_coords: list[list[list[int]]] = [
            [[], [], [], []] for _ in range(1, num_qubits - 1)
        ]
        last_array_coords: list[list[int]] = [[], [], []]
        first_array_data: list[complex] = []
        middle_array_data: list[list[complex]] = [[] for _ in range(1, num_qubits - 1)]
        last_array_data: list[complex] = []

        for p_string_idx, (p_string, weight) in enumerate(ham_dict.items()):

            # First Term
            _update_array(
                first_array_coords, first_array_data, weight, p_string_idx, p_string[0]
            )

            # Middle Terms
            for p_idx in range(1, num_qubits - 1):
                p = p_string[p_idx]
                _update_array(
                    middle_array_coords[p_idx - 1],
                    middle_array_data[p_idx - 1],
                    1,
                    p_string_idx,
                    p,
                    offset=True,
                )

            # Final Term
            _update_array(last_array_coords, last_array_data, 1, p_string_idx, p_string[-1])

        first_array = sparse.COO(
            first_array_coords, first_array_data, shape=(num_ham_terms, 2, 2)
        )
        middle_arrays = [
            sparse.COO(
                middle_array_coords[i - 1],
                middle_array_data[i - 1],
                shape=(num_ham_terms, num_ham_terms, 2, 2),
            )
            for i in range(1, num_qubits - 1)
        ]
        last_array = sparse.COO(
            last_array_coords, last_array_data, shape=(num_ham_terms, 2, 2)
        )

        return MatrixProductOperator.from_arrays([first_array] + middle_arrays + [last_array])
    
    @classmethod 
    def from_qiskit_layer(cls, layer : QuantumCircuit, layer_number : int=1) -> "MatrixProductOperator":
=======
    def from_qiskit_layer(
        cls, layer: QuantumCircuit, layer_number: int = 1
    ) -> "MatrixProductOperator":
>>>>>>> 9bae21f1
        """
        Create an MPO for a circuit layer.

        Args:
            layer: The quantum circuit layer (should only contain one and two qubit gates with nearest neighbour inetractions).
            layer_number (optional): The layer number within a larger circuit. Default to 1.

        Returns:
            An MPO.
        """
        tn = TensorNetwork.from_qiskit_layer(layer, layer_number)
        arrays = [0] * (layer.num_qubits)
        tensors = [t for t in tn.tensors]
        for t in tensors:
            num_qubits = int(len(t.indices) / 2)
            if num_qubits == 2:
                qidx_labels = [label for label in t.labels if label[0] == "Q"]
                q1, q2 = qidx_labels[0][1:], qidx_labels[1][1:]

                q1_indices = [t.indices[0], t.indices[2]]
                q2_indices = [t.indices[1], t.indices[3]]

                new_index_name = "TEMP_INDEX"
                new_labels = [["TEMP_LABEL_1"], ["TEMP_LABEL_2"]]
                tn.svd(
                    t,
                    q1_indices,
                    q2_indices,
                    new_index_name=new_index_name,
                    new_labels=new_labels,
                )

                tensor0 = tn.get_tensors_from_label("TEMP_LABEL_1")[0]
                tensor1 = tn.get_tensors_from_label("TEMP_LABEL_2")[0]
                tensor0.labels.remove("TEMP_LABEL_1")
                tensor1.labels.remove("TEMP_LABEL_2")
                tensor0.reorder_indices(["TEMP_INDEX"] + q1_indices)
                tensor1.reorder_indices(["TEMP_INDEX"] + q2_indices)

                tensor0_data = tensor0.data
                tensor1_data = tensor1.data

                if int(q1) == 0:
                    tensor0_shape = tensor0_data.shape
                else:
                    tensor0_shape = (1,) + tensor0_data.shape

                if int(q2) == layer.num_qubits - 1:
                    tensor1_shape = tensor1_data.shape
                else:
                    tensor1_shape = (
                        (tensor1_data.shape[0],)
                        + (1,)
                        + (tensor1_data.shape[1],)
                        + (tensor1_data.shape[2],)
                    )

                tensor0_data = sparse.reshape(tensor0_data, tensor0_shape)
                tensor1_data = sparse.reshape(tensor1_data, tensor1_shape)
                arrays[int(q1)] = tensor0_data
                arrays[int(q2)] = tensor1_data

            else:
                qidx_labels = [label for label in t.labels if label[0] == "Q"]
                qidx = qidx_labels[0][1:]

                data = t.data

                if int(qidx) == 0 or int(qidx) == layer.num_qubits - 1:
                    new_shape = (1,) + t.dimensions
                else:
                    new_shape = (
                        1,
                        1,
                    ) + t.dimensions

                data = sparse.reshape(data, new_shape)
                arrays[int(qidx)] = data

        mpo = cls.from_arrays(arrays)
        return mpo

    @classmethod
    def from_qiskit_circuit(
        cls, qc: QuantumCircuit, max_bond: int
    ) -> "MatrixProductOperator":
        """
        Create an MPO for a circuit.

        Args:
            qc: The quantum circuit.
            max_bond: The maximum bond dimension allowed.

        Returns:
            An MPO.
        """
        dag = circuit_to_dag(qc)
        all_layers = [label for label in dag.layers()]
        first_layer = all_layers[0]
        first_layer_as_circ = dag_to_circuit(first_layer["graph"])
        mpo = cls.from_qiskit_layer(first_layer_as_circ, layer_number=1)
        layer_number = 2
        for layer in all_layers[1:]:
            layer_as_circ = dag_to_circuit(layer["graph"])
            temp_mpo = cls.from_qiskit_layer(layer_as_circ, layer_number)
            mpo = mpo * temp_mpo
            if mpo.bond_dimension > max_bond:
                mpo.compress(max_bond)
        return mpo

    # @classmethod
    # def tnqem_mpo_construction(cls, qc : QuantumCircuit, max_bond : int) -> "MatrixProductOperator":
    #     """
    #     Create an MPO that performs TN-QEM for a given quantum circuit.

    #     Args:
    #         qc: The quantum circuit.
    #         max_bond: The maximum bond dimension allowed.

    #     Returns:
    #         An MPO.
    #     """
    #     # TODO
    #     return

    @classmethod
    def zero_reflection_mpo(cls, num_sites: int) -> "MatrixProductOperator":
        """
        Create an MPO for the zero reflection operator.

        Args:
            num_sites: The number of sites for the MPO.

        Returns:
            An MPO.
        """
        x_layer = QuantumCircuit(num_sites)
        for idx in range(num_sites):
            x_layer.x(idx)
        x_layer_mpo = cls.from_qiskit_layer(x_layer)

        z_gate = np.array([[1, 0], [0, -1]])
        mcz_mpo = cls.generalised_mcu_mpo(
            num_sites, [], list(range(1, num_sites)), num_sites, z_gate
        )

        mpo = copy.deepcopy(x_layer_mpo)
        mpo = mpo * mcz_mpo
        mpo = mpo * x_layer_mpo

        return mpo

    @classmethod
    def from_bitstring(cls, bs: str) -> "MatrixProductOperator":
        """
        Construct an MPO from a single bitstring.

        Args:
            bs: The bitstring.

        Returns:
            An MPO for the operator |bs><bs|.
        """
        proj_0_rank3 = np.array([[1, 0], [0, 0]], dtype=complex).reshape(1, 2, 2)
        proj_0_rank4 = np.array([[1, 0], [0, 0]], dtype=complex).reshape(1, 1, 2, 2)
        proj_1_rank3 = np.array([[0, 0], [0, 1]], dtype=complex).reshape(1, 2, 2)
        proj_1_rank4 = np.array([[0, 0], [0, 1]], dtype=complex).reshape(1, 1, 2, 2)

        arrays = []

        first_array = proj_0_rank3 if bs[0] == "0" else proj_1_rank3
        arrays.append(first_array)

        for b in bs[1:-1]:
            array = proj_0_rank4 if b == "0" else proj_1_rank4
            arrays.append(array)

        last_array = proj_0_rank3 if bs[-1] == "0" else proj_1_rank3
        arrays.append(last_array)

        mpo = cls.from_arrays(arrays)
        return mpo

    @classmethod
    def projector_from_samples(
        cls, samples: List[str], max_bond: int
    ) -> "MatrixProductOperator":
        """
        Construct an MPO projector from bitstring samples. For use in QHCI.

        Args:
            samples: List of bitstrings.
            max_bond: The maximum bond dimension allowed.

        Returns:
            An MPO.
        """
        mpo = cls.from_bitstring(samples[0])
        for sample in samples[1:]:
            temp_mpo = cls.from_bitstring(sample)
            mpo = mpo + temp_mpo
            if mpo.bond_dimension > max_bond:
                mpo.compress(max_bond)
        return mpo
<<<<<<< HEAD
  
=======

>>>>>>> 9bae21f1
    def to_sparse_array(self) -> SparseArray:
        """
        Converts MPO to a sparse matrix.
        """
        mpo = copy.deepcopy(self)
        mpo.reshape()
        internal_bonds = mpo.get_internal_indices()

        for index in internal_bonds:
            mpo.contract_index(index)

        tensor = mpo.tensors[0]
        print(mpo.indices)
        output_indices = [mpo.indices[2 * i] for i in range(int(len(mpo.indices) / 2))]
        input_indices = [
            mpo.indices[2 * i + 1] for i in range(int(len(mpo.indices) / 2))
        ]
        tensor.tensor_to_matrix(input_indices, output_indices)

        return tensor.data

    def to_dense_array(self) -> ndarray:
        """
        Converts MPO to a dense matrix.
        """
        mpo = copy.deepcopy(self)
        sparse_matrix = mpo.to_sparse_array()
        dense_matrix = sparse_matrix.todense()

        return dense_matrix

    def __add__(self, other: "MatrixProductOperator") -> "MatrixProductOperator":
        """
        Defines MPO addition.
        """
        self.reshape()
        other.reshape()
        arrays = []

        t1 = self.tensors[0]
        t2 = other.tensors[0]

        t1_data = t1.data
        t2_data = t2.data
        t1_dimensions = t1.dimensions
        t2_dimensions = t2.dimensions

        t1_data = sparse.moveaxis(t1_data, [0, 1, 2], [1, 2, 0])
        t2_data = sparse.moveaxis(t2_data, [0, 1, 2], [1, 2, 0])
        data1 = sparse.reshape(
            t1_data, (t1_dimensions[2], t1_dimensions[0] * t1_dimensions[1])
        )
        data2 = sparse.reshape(
            t2_data, (t2_dimensions[2], t2_dimensions[0] * t2_dimensions[1])
        )

        new_data = sparse.concatenate([data1, data2], axis=1)
        new_data = sparse.moveaxis(new_data, [0, 1], [1, 0])
        new_data = sparse.reshape(
            new_data,
            (t1_dimensions[0] + t2_dimensions[0], t1_dimensions[1], t1_dimensions[2]),
        )
        new_data = sparse.moveaxis(new_data, [0, 1, 2], [0, 2, 1])
        arrays.append(new_data)

        for t_idx in range(1, self.num_sites - 1):
            t1 = self.tensors[t_idx]
            t2 = other.tensors[t_idx]

            t1_data = t1.data
            t2_data = t2.data
            t1_dimensions = t1.dimensions
            t2_dimensions = t2.dimensions

            data1 = sparse.moveaxis(t1_data, [0, 1, 2, 3], [0, 2, 1, 3])
            data2 = sparse.moveaxis(t2_data, [0, 1, 2, 3], [0, 2, 1, 3])

            data1 = sparse.reshape(
                data1,
                (
                    t1_dimensions[0] * t1_dimensions[2],
                    t1_dimensions[1] * t1_dimensions[3],
                ),
            )
            data2 = sparse.reshape(
                data2,
                (
                    t2_dimensions[0] * t2_dimensions[2],
                    t2_dimensions[1] * t2_dimensions[3],
                ),
            )

            zeros_top_right = sparse.COO.from_numpy(
                np.zeros((data1.shape[0], data2.shape[1]))
            )
            zeros_bottom_left = sparse.COO.from_numpy(
                np.zeros((data2.shape[0], data1.shape[1]))
            )

            new_data = sparse.concatenate(
                [
                    sparse.concatenate([data1, zeros_top_right], axis=1),
                    sparse.concatenate([zeros_bottom_left, data2], axis=1),
                ]
            )
            new_data = sparse.moveaxis(new_data, [0, 1], [1, 0])
            new_data = sparse.reshape(
                new_data,
                (
                    t1_dimensions[0] + t2_dimensions[0],
                    t1_dimensions[2],
                    t1_dimensions[1] + t2_dimensions[1],
                    t1_dimensions[3],
                ),
            )
            new_data = sparse.moveaxis(new_data, [0, 1, 2, 3], [0, 2, 1, 3])

            arrays.append(new_data)

        t1 = self.tensors[-1]
        t2 = other.tensors[-1]

        t1_data = t1.data
        t2_data = t2.data
        t1_dimensions = t1.dimensions
        t2_dimensions = t2.dimensions

        t1_data = sparse.moveaxis(t1_data, [0, 1, 2], [1, 2, 0])
        t2_data = sparse.moveaxis(t2_data, [0, 1, 2], [1, 2, 0])
        data1 = sparse.reshape(
            t1_data, (t1_dimensions[2], t1_dimensions[0] * t1_dimensions[1])
        )
        data2 = sparse.reshape(
            t2_data, (t2_dimensions[2], t2_dimensions[0] * t2_dimensions[1])
        )

        new_data = sparse.concatenate([data1, data2], axis=1)
        new_data = sparse.moveaxis(new_data, [0, 1], [1, 0])
        new_data = sparse.reshape(
            new_data,
            (t1_dimensions[0] + t2_dimensions[0], t1_dimensions[1], t1_dimensions[2]),
        )
        new_data = sparse.moveaxis(new_data, [0, 1, 2], [0, 2, 1])
        arrays.append(new_data)

        output = MatrixProductOperator.from_arrays(arrays)
        return output

    def __sub__(self, other: "MatrixProductOperator") -> "MatrixProductOperator":
        """
        Defines MPO subtraction.
        """
        other.multiply_by_constant(-1.0)
        output = self + other
        return output

    def __mul__(self, other: "MatrixProductOperator") -> "MatrixProductOperator":
        """
        Defines MPO multiplication.
        """
        self.reshape()
        other.reshape()
        arrays = []

        t1 = self.tensors[0]
        t2 = other.tensors[0]

        t1.indices = ["T1_DOWN", "TO_CONTRACT", "T1_LEFT"]
        t2.indices = ["T2_DOWN", "T2_RIGHT", "TO_CONTRACT"]

        tn = TensorNetwork([t1, t2])
        tn.contract_index("TO_CONTRACT")

        tensor = Tensor(tn.tensors[0].data, tn.get_all_indices(), tn.get_all_labels())
        tensor.combine_indices(["T1_DOWN", "T2_DOWN"], new_index_name="DOWN")
        tensor.reorder_indices(["DOWN", "T2_RIGHT", "T1_LEFT"])
        arrays.append(tensor.data)

        for t_idx in range(1, self.num_sites - 1):
            t1 = self.tensors[t_idx]
            t2 = other.tensors[t_idx]

            t1.indices = ["T1_UP", "T1_DOWN", "TO_CONTRACT", "T1_LEFT"]
            t2.indices = ["T2_UP", "T2_DOWN", "T2_RIGHT", "TO_CONTRACT"]

            tn = TensorNetwork([t1, t2])
            tn.contract_index("TO_CONTRACT")

            tensor = Tensor(
                tn.tensors[0].data, tn.get_all_indices(), tn.get_all_labels()
            )
            tensor.combine_indices(["T1_UP", "T2_UP"], new_index_name="UP")
            tensor.combine_indices(["T1_DOWN", "T2_DOWN"], new_index_name="DOWN")
            tensor.reorder_indices(["UP", "DOWN", "T2_RIGHT", "T1_LEFT"])
            arrays.append(tensor.data)

        t1 = self.tensors[-1]
        t2 = other.tensors[-1]

        t1.indices = ["T1_UP", "TO_CONTRACT", "T1_LEFT"]
        t2.indices = ["T2_UP", "T2_RIGHT", "TO_CONTRACT"]

        tn = TensorNetwork([t1, t2])
        tn.contract_index("TO_CONTRACT")

        tensor = Tensor(tn.tensors[0].data, tn.get_all_indices(), tn.get_all_labels())
        tensor.combine_indices(["T1_UP", "T2_UP"], new_index_name="UP")
        tensor.reorder_indices(["UP", "T2_RIGHT", "T1_LEFT"])
        arrays.append(tensor.data)

        output = MatrixProductOperator.from_arrays(arrays)
        return output

    def reshape(self, shape="udrl"):
        """
        Reshape the tensors in the MPO.

        Args:
            shape (optional): Default is 'udrl' (up, down, right, left) but any order is allowed.
        """
        if shape == self.shape:
            return

        first_tensor = self.tensors[0]
        first_current_shape = self.shape.replace("u", "")
        first_new_shape = shape.replace("u", "")
        current_indices = first_tensor.indices
        new_indices = [
            current_indices[first_current_shape.index(n)] for n in first_new_shape
        ]
        first_tensor.reorder_indices(new_indices)

        for t_idx in range(1, self.num_sites - 1):
            t = self.tensors[t_idx]
            current_indices = t.indices
            new_indices = [current_indices[self.shape.index(n)] for n in shape]
            t.reorder_indices(new_indices)

        last_tensor = self.tensors[-1]
        last_current_shape = self.shape.replace("d", "")
        last_new_shape = shape.replace("d", "")
        current_indices = last_tensor.indices
        new_indices = [
            current_indices[last_current_shape.index(n)] for n in last_new_shape
        ]
        last_tensor.reorder_indices(new_indices)

        self.shape = shape
        return

    def move_orthogonality_centre(self, where: int = None) -> None:
        """
        Move the orthogonality centre of the MPO.

        Args:
            where (optional): Defaults to the last tensor.
        """
        if not where:
            where = self.num_sites

        internal_indices = self.get_internal_indices()

        push_down = list(range(1, where))
        push_up = list(range(where, self.num_sites))[::-1]

        max_bond = self.bond_dimension

        for idx in push_down:
            index = internal_indices[idx - 1]
            self.compress_index(index, max_bond)

        for idx in push_up:
            index = internal_indices[idx - 1]
            self.compress_index(index, max_bond, reverse_direction=True)

        return

    def project_to_subspace(
        self, projector: "MatrixProductOperator"
    ) -> "MatrixProductOperator":
        """
        Project the MPO to a subspace.

        Args:
            projector: The projector onto the subspace in MPO form.
        """
        self_copy = copy.deepcopy(self)
        mpo = projector * self_copy
        mpo = mpo * projector
        return mpo

    def multiply_by_constant(self, const: complex) -> None:
        """
        Scale the MPO by a constant.

        Args:
            const: The constant.
        """
        tensor = self.tensors[0]
        tensor.multiply_by_constant(const)
        return

    def draw(
        self,
        node_size: int | None = None,
        x_len: int | None = None,
        y_len: int | None = None,
    ):
        """
        Visualise tensor network.

        Args:
            node_size: Size of nodes in figure (optional)
            x_len: Figure width (optional)
            y_len: Figure height (optional)

        Returns:
            Displays plot.
        """
        draw_mpo(self.tensors, node_size, x_len, y_len)<|MERGE_RESOLUTION|>--- conflicted
+++ resolved
@@ -4,27 +4,17 @@
 # Underlying tensor objects can either be NumPy arrays or Sparse arrays
 import numpy as np
 import sparse
-<<<<<<< HEAD
-from sparse import SparseArray
-from .tensor import Tensor 
-from .tn import TensorNetwork
-from .utils import _update_array
+from numpy import ndarray
 
 # Qiskit quantum circuit integration
 from qiskit import QuantumCircuit
-from qiskit.converters import circuit_to_dag, dag_to_circuit
-=======
-from numpy import ndarray
-
-# Qiskit quantum circuit integration
-from qiskit import QuantumCircuit
->>>>>>> 9bae21f1
 from qiskit.circuit.library import UnitaryGate
 from qiskit.converters import circuit_to_dag, dag_to_circuit
 from sparse import SparseArray
 
 from .tensor import Tensor
 from .tn import TensorNetwork
+from .utils import _update_array
 
 # Visualisation
 from .visualisation import draw_mpo
@@ -317,11 +307,7 @@
         return mpo
 
     @classmethod
-<<<<<<< HEAD
     def from_hamiltonian_adder(cls, ham : dict[str, complex], max_bond : int) -> "MatrixProductOperator":
-=======
-    def from_hamiltonian(cls, ham: dict, max_bond: int) -> "MatrixProductOperator":
->>>>>>> 9bae21f1
         """
         Create an MPO for a Hamiltonian.
 
@@ -341,17 +327,12 @@
             temp_mpo = cls.from_pauli_string(ps)
             temp_mpo.multiply_by_constant(ham[ps])
             mpo = mpo + temp_mpo
-<<<<<<< HEAD
         if mpo.bond_dimension > max_bond: 
             mpo.compress(max_bond)
-=======
-        mpo.compress(max_bond)
->>>>>>> 9bae21f1
 
         return mpo
 
     @classmethod
-<<<<<<< HEAD
     def from_hamiltonian(cls, ham_dict : dict[str, complex], max_bond : int) -> "MatrixProductOperator":
         """
         Create an MPO for a Hamiltonian.
@@ -416,11 +397,6 @@
     
     @classmethod 
     def from_qiskit_layer(cls, layer : QuantumCircuit, layer_number : int=1) -> "MatrixProductOperator":
-=======
-    def from_qiskit_layer(
-        cls, layer: QuantumCircuit, layer_number: int = 1
-    ) -> "MatrixProductOperator":
->>>>>>> 9bae21f1
         """
         Create an MPO for a circuit layer.
 
@@ -625,11 +601,7 @@
             if mpo.bond_dimension > max_bond:
                 mpo.compress(max_bond)
         return mpo
-<<<<<<< HEAD
   
-=======
-
->>>>>>> 9bae21f1
     def to_sparse_array(self) -> SparseArray:
         """
         Converts MPO to a sparse matrix.
