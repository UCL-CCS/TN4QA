--- conflicted
+++ resolved
@@ -21,13 +21,6 @@
 
 DataOptions: TypeAlias = Union[ndarray, SparseArray]
 
-<<<<<<< HEAD
-# Visualisation
-from .visualisation import draw_mpo
-
-DataOptions : TypeAlias = Union[ndarray, SparseArray]
-=======
->>>>>>> abf0ddf3
 
 class MatrixProductOperator(TensorNetwork):
     def __init__(self, tensors: List[Tensor], shape: str = "udrl") -> None:
@@ -920,16 +913,12 @@
         tensor.multiply_by_constant(const)
         return
 
-<<<<<<< HEAD
-    def draw(self, node_size : int | None = None, x_len : int | None = None, y_len : int | None = None):
-=======
     def draw(
         self,
         node_size: int | None = None,
         x_len: int | None = None,
         y_len: int | None = None,
     ):
->>>>>>> abf0ddf3
         """
         Visualise tensor network.
 
@@ -937,16 +926,8 @@
             node_size: Size of nodes in figure (optional)
             x_len: Figure width (optional)
             y_len: Figure height (optional)
-<<<<<<< HEAD
-        
+
         Returns:
             Displays plot.
         """
-        draw_mpo(self, node_size, x_len, y_len)
-=======
-
-        Returns:
-            Displays plot.
-        """
-        draw_mpo(self.tensors, node_size, x_len, y_len)
->>>>>>> abf0ddf3
+        draw_mpo(self.tensors, node_size, x_len, y_len)