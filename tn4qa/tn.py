--- conflicted
+++ resolved
@@ -53,7 +53,7 @@
         Defines addition for tensor networks.
         """
         all_tensors = self.tensors + other.tensors 
-        tn = TensorNetwork(all_tensors, name=self.name)
+        tn = TensorNetwork(all_tensors, name=self.name, name=self.name)
         return tn
     
     @classmethod
@@ -108,11 +108,7 @@
             tensors.append(tensor)
             tensor_number += 1
         
-<<<<<<< HEAD
-        tn = TensorNetwork(tensors, name="QuantumCircuit")
-=======
         tn = TensorNetwork(tensors, name="QuantumCircuit", count_from=1+num_qubits*(layer_number-1))
->>>>>>> bcd58032
         return tn
 
     @classmethod
@@ -400,11 +396,7 @@
         
         return tensors
 
-<<<<<<< HEAD
-    def add_tensor(self, tensor : Tensor, position : int=None, add_label : bool=False) -> None:
-=======
     def add_tensor(self, tensor : Tensor, position : int | None = None) -> None:
->>>>>>> bcd58032
         """
         Add a tensor to the network.
         
