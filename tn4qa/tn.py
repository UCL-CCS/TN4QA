--- conflicted
+++ resolved
@@ -56,11 +56,7 @@
         """
         Defines addition for tensor networks.
         """
-<<<<<<< HEAD
-        all_tensors = self.tensors + other.tensors 
-=======
         all_tensors = self.tensors + other.tensors
->>>>>>> 9bae21f1
         tn = TensorNetwork(all_tensors, name=self.name)
         return tn
 
@@ -126,17 +122,12 @@
             tensor = Tensor(array, indices, labels)
             tensors.append(tensor)
             tensor_number += 1
-<<<<<<< HEAD
-        
-        tn = TensorNetwork(tensors, name="QuantumCircuit")
-=======
 
         tn = TensorNetwork(
             tensors,
             name="QuantumCircuit",
             count_from=1 + num_qubits * (layer_number - 1),
         )
->>>>>>> 9bae21f1
         return tn
 
     @classmethod
@@ -437,11 +428,7 @@
 
         return tensors
 
-<<<<<<< HEAD
     def add_tensor(self, tensor : Tensor, position : int=None, add_label : bool=False) -> None:
-=======
-    def add_tensor(self, tensor: Tensor, position: int | None = None) -> None:
->>>>>>> 9bae21f1
         """
         Add a tensor to the network.
 
