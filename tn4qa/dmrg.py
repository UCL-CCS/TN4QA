--- conflicted
+++ resolved
@@ -1,7 +1,7 @@
 from typing import Tuple
 
+from .mps import MatrixProductState
 from .mpo import MatrixProductOperator
-<<<<<<< HEAD
 from .tensor import Tensor
 from .tn import TensorNetwork
 from pyblock2.driver.core import DMRGDriver, SymmetryTypes
@@ -602,24 +602,4 @@
         self.mps = self.remove_trivial_tensors_mps(self.mps)
         self.mpo = self.remove_trivial_tensors_mpo(self.mpo)
         
-        return (self.energy, self.mps)
-=======
-from .mps import MatrixProductState
-
-
-class DMRG:
-    def run(
-        self, mpo: MatrixProductOperator, max_bond: int, maxiter: int
-    ) -> Tuple[float, MatrixProductState]:
-        """
-        Find the groundstate of an MPO with DMRG.
-
-        Args:
-            max_bond: The maximum bond dimension allowed.
-            maxiter: The maximum number of DMRG sweeps.
-
-        Returns:
-            A tuple of the DMRG energy and the DMRG state.
-        """
-        return
->>>>>>> 9bae21f1
+        return (self.energy, self.mps)