import copy
from typing import Tuple

import block2
import numpy as np
import psutil
import sparse
from numpy import ndarray
from pyblock2._pyscf.ao2mo import integrals as itg
from pyblock2.driver.core import DMRGDriver, SymmetryTypes
from pyscf import scf
from scipy.sparse.linalg import eigs
from sparse import SparseArray

from .mpo import MatrixProductOperator
from .mps import MatrixProductState
from .tensor import Tensor
from .tn import TensorNetwork


class Block2FermionDMRG:
    def __init__(
        self,
        scf_obj: scf,
        HF_symmetry: str,
        max_mps_bond: int,
        n_core: int = 0,
        n_cas: int = None,
        g2e_symm: int = 1,
    ) -> "Block2FermionDMRG":
        """
        Constructor for the Block2FermionDMRG class. A simple wrapper around Block2 functionality.

        Args:
            scf_obj: The (post-HF) scf object.
            HF_symmetry: One of "RHF" or "UHF".
            max_mpo_bond: The maximum bond dimension to use for MPO construction.
            max_mps_bond: The maximum bond dimension to use for MPS during DMRG.
            n_core (optional): The number of core electrons (default 0).
            ncas (optional): The number of electrons in the CAS (default None=all).
            g2e_symm (optional): Symmetry group for 2-electron integrals (default 1).

        Returns:
            The Block2FermionDMRG object.
        """
        self.scf_object = scf_obj
        self.HF_symmetry = HF_symmetry
        if self.HF_symmetry == "RHF":
            self.symm_type = SymmetryTypes.SU2
            (
                self.ncas,
                self.n_elec,
                self.spin,
                self.ecore,
                self.h1e,
                self.g2e,
                self.orb_sym,
            ) = itg.get_rhf_integrals(
                scf_obj, ncore=n_core, ncas=n_cas, g2e_symm=g2e_symm
            )
        elif self.HF_symmetry == "UHF":
            self.symm_type = SymmetryTypes.SZ
            (
                self.ncas,
                self.n_elec,
                self.spin,
                self.ecore,
                self.h1e,
                self.g2e,
                self.orb_sym,
            ) = itg.get_uhf_integrals(
                scf_obj, ncore=n_core, ncas=n_cas, g2e_symm=g2e_symm
            )
        else:
            raise ValueError("Unsupported HF symmetry type.")
        self.max_mps_bond = max_mps_bond

        self.driver = self.initialise_driver()

        return

    def initialise_driver(self) -> DMRGDriver:
        """
        Initialise the DMRG driver.

        Returns:
            The DMRG driver
        """
        n_threads = int(psutil.cpu_count() / psutil.cpu_count(False))
        driver = DMRGDriver(
            scratch="./tmp", symm_type=self.symm_type, n_threads=n_threads
        )
        driver.initialize_system(
            n_sites=self.ncas, n_elec=self.n_elec, spin=self.spin, orb_sym=self.orb_sym
        )

        return driver

    def set_initial_state(self) -> block2:
        """
        Set the initial state for DMRG.
        """
        block2_mps = self.driver.get_random_mps(
            tag="GS", bond_dim=self.max_mps_bond, nroots=1
        )

        return block2_mps

    def set_hamiltonian(self) -> block2:
        """
        Set the Hamiltonian for DMRG.
        """
        mpo = self.driver.get_qc_mpo(
            h1e=self.h1e, g2e=self.g2e, ecore=self.ecore, iprint=0
        )

        return mpo

    def run(self, maxiter: int) -> float:
        """
        Find the groundstate energy of an MPO with DMRG.

        Args:
            maxiter: The maximum number of DMRG sweeps.

        Returns:
            The DMRG energy.
        """
        mpo = self.set_hamiltonian()
        mps = self.set_initial_state()
        driver = self.driver
        bond_dims = [int(self.max_mps_bond / 2)] * 4 + [self.max_mps_bond] * 4
        noises = [1e-4] * 4 + [1e-5] * 4 + [0]
        thrds = [1e-10] * 8
        energy = driver.dmrg(
            mpo,
            mps,
            n_sweeps=maxiter,
            bond_dims=bond_dims,
            noises=noises,
            thrds=thrds,
            iprint=0,
        )

        return energy


class DMRG:
    def __init__(
        self,
        hamiltonian: dict[str, complex] | tuple[ndarray, ndarray],
        max_mps_bond: int,
        method: str = "one-site",
        hamiltonian_type: str = "qubit",
        convergence_threshold: float = 1e-9,
        initial_state: MatrixProductState | None = None,
    ) -> "DMRG":
        """
        Constructor for the DMRG class.

        Args:
            hamiltonian: A dict of the form {pauli_string : weight} or a tuple of (one_e_integrals, two_e_integrals)
            max_mpo_bond: The maximum bond to use for the Hamiltonian MPO construction.
            max_mps_bond: The maximum bond to use for MPS during DMRG.
            method: Which method to use. One of "subspace-expansion", "one-site", and "two-site". Defaults to "one-site".
<<<<<<< HEAD
=======
            hamiltonian_type: "fermionic" or "qubit" Hamiltonian supplied.
>>>>>>> 29a5a72f

        Returns:
            The DMRG object.
        """
        self.hamiltonian = hamiltonian
<<<<<<< HEAD
        self.method = method
        self.num_sites = len(list(hamiltonian.keys())[0])
=======
        self.hamiltonian_type = hamiltonian_type
        self.method = method
        if isinstance(hamiltonian, dict):
            self.num_sites = len(list(hamiltonian.keys())[0])
        else:
            self.num_sites = len(hamiltonian[0])
>>>>>>> 29a5a72f
        self.max_mps_bond = max_mps_bond
        self.current_max_mps_bond = 2
        self.mps = self.set_initial_state(initial_state)
        self.mpo = self.set_hamiltonian_mpo()
        self.left_block_cache = []
        self.right_block_cache = []
        self.left_block, self.right_block = self.initialise_blocks()
        self.energy = np.inf
        self.method = method
        self.convergence_threshold = convergence_threshold
        self.all_energies = []

        return

    def set_initial_state(self, mps: MatrixProductState = None) -> MatrixProductState:
        """
        Set the initial state for DMRG.

        Args:
            mps (optional): An optional input state. Defaults to random.
        """
        if not mps:
            mps = MatrixProductState.random_quantum_state_mps(
                self.num_sites, self.current_max_mps_bond
            )

        mps = self.add_trivial_tensors_mps(mps)

        return mps

    def set_hamiltonian_mpo(self) -> MatrixProductOperator:
        """
        Convert the Hamiltonian to an MPO for DMRG.
        """

        match self.hamiltonian_type:
            case "qubit":
                mpo = MatrixProductOperator.from_hamiltonian(self.hamiltonian, np.inf)
            case "fermionic":
                mpo = MatrixProductOperator.from_electron_integral_arrays(
                    self.hamiltonian[0], self.hamiltonian[1]
                )

        mpo = self.add_trivial_tensors_mpo(mpo)

        return mpo

    def add_trivial_tensors_mps(self, mps: MatrixProductState) -> MatrixProductState:
        """
        Add trivial tensors to MPS.
        """
        mps.tensors[0].data = sparse.reshape(
            mps.tensors[0].data, (1,) + mps.tensors[0].dimensions
        )
        mps.tensors[-1].data = sparse.reshape(
            mps.tensors[-1].data,
            (mps.tensors[-1].dimensions[0], 1, mps.tensors[-1].dimensions[1]),
        )

        trivial_array = sparse.COO.from_numpy(
            np.array([1], dtype=complex).reshape(1, 1)
        )
        all_arrays = (
            [trivial_array]
            + [mps.tensors[i].data for i in range(self.num_sites)]
            + [trivial_array]
        )
        mps = MatrixProductState.from_arrays(all_arrays)
        return mps

    def add_trivial_tensors_mpo(
        self, mpo: MatrixProductOperator
    ) -> MatrixProductOperator:
        """
        Add trivial tensors to MPO.
        """
        mpo.tensors[0].data = sparse.reshape(
            mpo.tensors[0].data, (1,) + mpo.tensors[0].dimensions
        )
        mpo.tensors[-1].data = sparse.reshape(
            mpo.tensors[-1].data,
            (
                mpo.tensors[-1].dimensions[0],
                1,
                mpo.tensors[-1].dimensions[1],
                mpo.tensors[-1].dimensions[2],
            ),
        )

        trivial_array = sparse.COO.from_numpy(
            np.array([1], dtype=complex).reshape(1, 1, 1)
        )
        all_arrays = (
            [trivial_array]
            + [mpo.tensors[i].data for i in range(self.num_sites)]
            + [trivial_array]
        )
        mpo = MatrixProductOperator.from_arrays(all_arrays)
        return mpo

    def remove_trivial_tensors_mps(self, mps: MatrixProductState) -> MatrixProductState:
        """
        Remove trivial tensors from MPS.
        """
        zero_array = sparse.COO.from_numpy(
            np.array([1], dtype=complex).reshape(
                1,
            )
        )
        zero_tensor_top = Tensor(zero_array, ["P1"], ["ZERO"])
        zero_tensor_bottom = Tensor(zero_array, [f"P{self.num_sites+2}"], ["ZERO"])
        self.mps.add_tensor(zero_tensor_top)
        self.mps.add_tensor(zero_tensor_bottom)
        self.mps.contract_index("P1")
        self.mps.contract_index(f"P{self.num_sites+2}")
        self.mps.contract_index("B1")
        self.mps.contract_index(f"B{self.num_sites+1}")
        arrays = []
        for idx in range(2, self.num_sites + 2):
            arrays.append(self.mps.get_tensors_from_index_name(f"P{idx}")[0].data)
        mps = MatrixProductState.from_arrays(arrays)
        # mps.multiply_by_constant(2)

        return mps

    def remove_trivial_tensors_mpo(
        self, mpo: MatrixProductOperator
    ) -> MatrixProductOperator:
        """
        Remove trivial tensors from MPS.
        """
        zero_array = sparse.COO.from_numpy(
            np.array([1], dtype=complex).reshape(
                1,
            )
        )
        zero_tensor_top_right = Tensor(zero_array, ["R1"], ["ZERO"])
        zero_tensor_bottom_right = Tensor(
            zero_array, [f"R{self.num_sites+2}"], ["ZERO"]
        )
        zero_tensor_top_left = Tensor(zero_array, ["L1"], ["ZERO"])
        zero_tensor_bottom_left = Tensor(zero_array, [f"L{self.num_sites+2}"], ["ZERO"])
        self.mpo.add_tensor(zero_tensor_top_right)
        self.mpo.add_tensor(zero_tensor_bottom_right)
        self.mpo.add_tensor(zero_tensor_top_left)
        self.mpo.add_tensor(zero_tensor_bottom_left)
        self.mpo.contract_index("R1")
        self.mpo.contract_index(f"R{self.num_sites+2}")
        self.mpo.contract_index("L1")
        self.mpo.contract_index(f"L{self.num_sites+2}")
        self.mpo.contract_index("B1")
        self.mpo.contract_index(f"B{self.num_sites+1}")
        arrays = []
        for idx in range(2, self.num_sites + 2):
            arrays.append(self.mpo.get_tensors_from_index_name(f"R{idx}")[0].data)
        mpo = MatrixProductOperator.from_arrays(arrays)
        # mpo.multiply_by_constant(4)

        return mpo

    def get_perturbation_term(self, sweep_direction: str) -> SparseArray:
        """
        Get the perturbation term required to escape local minima.

        Args:
            site: The site index for the perturbation term.
            sweep_direction: Either "F" or "B".

        Returns:
            The perturbation term.
        """
        site = len(self.left_block_cache) + 1
        if sweep_direction == "F":
            left_block_array = copy.deepcopy(
                self.left_block.data
            )  # Indices ["Ldag", "Lham", "Lmps"]
            site_array = copy.deepcopy(
                self.mps.tensors[site].data
            )  # Indices ["B_i", "B_i+1", "P_i+1"]
            ham_array = copy.deepcopy(
                self.mpo.tensors[site].data
            )  # Indices ["B_i", "B_i+1", "R_i+1", "L_i+1"]

            left_block_tensor = Tensor(
                left_block_array, ["Ldag", "TEMP1", "TEMP2"], ["LEFTBLOCK"]
            )
            site_tensor = Tensor(site_array, ["TEMP2", "B1", "P1"], ["SITE"])
            ham_tensor = Tensor(ham_array, ["TEMP1", "B2", "P", "P1"], ["HAM"])

            tn = TensorNetwork(
                [left_block_tensor, site_tensor, ham_tensor], name="PERTURBATION"
            )
            perturbation = tn.contract_entire_network()
            perturbation.combine_indices(["B1", "B2"], "B")
            perturbation.reorder_indices(["P", "Ldag", "B"])

        else:
            right_block_array = copy.deepcopy(
                self.right_block.data
            )  # Indices ["Rdag", "Rham", "Rmps"]
            site_array = copy.deepcopy(
                self.mps.tensors[site].data
            )  # Indices ["B_i", "B_i+1", "P_i+1"]
            ham_array = copy.deepcopy(
                self.mpo.tensors[site].data
            )  # Indices ["B_i", "B_i+1", "R_i+1", "L_i+1"]

            right_block_tensor = Tensor(
                right_block_array, ["Rdag", "TEMP1", "TEMP2"], ["RIGHTBLOCK"]
            )
            site_tensor = Tensor(site_array, ["B1", "TEMP2", "P1"], ["SITE"])
            ham_tensor = Tensor(ham_array, ["B2", "TEMP1", "P", "P1"], ["HAM"])

            tn = TensorNetwork(
                [right_block_tensor, site_tensor, ham_tensor], name="PERTURBATION"
            )
            perturbation = tn.contract_entire_network()
            perturbation.combine_indices(["B1", "B2"], "B")
            perturbation.reorder_indices(["P", "B", "Rdag"])

        return perturbation.data

    def initialise_left_block(self) -> Tensor:
        """
        Initialise the left block of the DMRG routine.
        """
        dag = copy.deepcopy(self.mps.tensors[0].data.conj())
        ham = copy.deepcopy(self.mpo.tensors[0].data)
        mps = copy.deepcopy(self.mps.tensors[0].data)

        dag_tensor = Tensor(dag, ["Ldag", "TEMP1"], ["DAG"])
        ham_tensor = Tensor(ham, ["Lham", "TEMP1", "TEMP2"], ["HAM"])
        mps_tensor = Tensor(mps, ["Lmps", "TEMP2"], ["MPS"])

        tn = TensorNetwork([dag_tensor, ham_tensor, mps_tensor])
        left_block = tn.contract_entire_network()
        left_block.reorder_indices(["Ldag", "Lham", "Lmps"])
        left_block.labels.append("LEFT_OF_SITE_1")

        return left_block

    def initialise_blocks(self) -> Tuple[Tensor]:
        """
        Initialise the left and right blocks of the DMRG routine.

        Args:
            method: The selected method for DMRG.

        Returns:
            A tuple of the initial left block and the initial right block.
        """
        # Set up the rightmost block
        dag = copy.deepcopy(self.mps.tensors[-1].data.conj())
        ham = copy.deepcopy(self.mpo.tensors[-1].data)
        mps = copy.deepcopy(self.mps.tensors[-1].data)
        dag_tensor = Tensor(dag, ["Rdag", "TEMP1"], ["DAG"])
        ham_tensor = Tensor(ham, ["Rham", "TEMP1", "TEMP2"], ["HAM"])
        mps_tensor = Tensor(mps, ["Rmps", "TEMP2"], ["MPS"])
        tn = TensorNetwork([dag_tensor, ham_tensor, mps_tensor])
        right_block = tn.contract_entire_network()
        right_block.reorder_indices(["Rdag", "Rham", "Rmps"])
        right_block.labels.append(f"RIGHT_OF_SITE_{self.num_sites}")
        self.right_block_cache.append(right_block)

        for i in list(range(2, self.num_sites + 1))[::-1]:
            self.mps.move_orthogonality_centre(i, i + 1)
            dag = copy.deepcopy(self.mps.tensors[i].data.conj())
            ham = copy.deepcopy(self.mpo.tensors[i].data)
            mps = copy.deepcopy(self.mps.tensors[i].data)
            temp_right_block = copy.deepcopy(right_block)
            temp_right_block.indices = ["TEMP1", "TEMP3", "TEMP5"]
            dag_tensor = Tensor(dag, ["Rdag", "TEMP1", "TEMP2"], ["DAG"])
            ham_tensor = Tensor(ham, ["Rham", "TEMP3", "TEMP2", "TEMP4"], ["HAM"])
            mps_tensor = Tensor(mps, ["Rmps", "TEMP5", "TEMP4"], ["MPS"])
            tn = TensorNetwork([temp_right_block, dag_tensor, ham_tensor, mps_tensor])
            right_block = tn.contract_entire_network()
            right_block.reorder_indices(["Rdag", "Rham", "Rmps"])
            right_block.labels.append(f"RIGHT_OF_SITE_{i-1}")
            self.right_block_cache.append(right_block)

        left_block = self.initialise_left_block()
        self.right_block_cache.pop()

        if self.method == "two-site":
            right_block = copy.deepcopy(self.right_block_cache[-1])
            self.right_block_cache.pop()

        return left_block, right_block

    def update_blocks_left_sweep(self) -> None:
        """
        Update the blocks after each local optimisation.
        """
        current_site = len(self.left_block_cache) + 1
        self.left_block_cache.append(self.left_block)
        self.mps.move_orthogonality_centre(current_site + 2, current_site + 1)
        left_block = copy.deepcopy(self.left_block)

        mps = copy.deepcopy(self.mps.tensors[current_site].data)
        ham = copy.deepcopy(self.mpo.tensors[current_site].data)
        dag = copy.deepcopy(self.mps.tensors[current_site].data.conj())

        left_block.indices = ["TEMP1", "TEMP2", "TEMP3"]
        mps_tensor = Tensor(mps, ["TEMP3", "Lmps", "TEMP5"], ["MPS"])
        ham_tensor = Tensor(ham, ["TEMP2", "Lham", "TEMP4", "TEMP5"], ["HAM"])
        dag_tensor = Tensor(dag, ["TEMP1", "Ldag", "TEMP4"], ["DAG"])

        tn = TensorNetwork([left_block, mps_tensor, ham_tensor, dag_tensor])
        self.left_block = tn.contract_entire_network()
        self.left_block.reorder_indices(["Ldag", "Lham", "Lmps"])
        self.left_block.labels.append(f"LEFT_OF_SITE_{current_site+1}")

        self.right_block = copy.deepcopy(self.right_block_cache[-1])
        self.right_block_cache.pop()

        return

    def update_blocks_right_sweep(self) -> None:
        """
        Update the blocks after each local optimisation.
        """
        current_site = self.num_sites - len(self.right_block_cache)
        self.right_block_cache.append(self.right_block)
        self.mps.move_orthogonality_centre(current_site, current_site + 1)
        right_block = copy.deepcopy(self.right_block)

        mps = copy.deepcopy(self.mps.tensors[current_site].data)
        ham = copy.deepcopy(self.mpo.tensors[current_site].data)
        dag = copy.deepcopy(self.mps.tensors[current_site].data.conj())

        right_block.indices = ["TEMP1", "TEMP2", "TEMP3"]
        mps_tensor = Tensor(mps, ["Rmps", "TEMP3", "TEMP5"], ["MPS"])
        ham_tensor = Tensor(ham, ["Rham", "TEMP2", "TEMP4", "TEMP5"], ["HAM"])
        dag_tensor = Tensor(dag, ["Rdag", "TEMP1", "TEMP4"], ["DAG"])

        tn = TensorNetwork([right_block, mps_tensor, ham_tensor, dag_tensor])
        self.right_block = tn.contract_entire_network()
        self.right_block.reorder_indices(["Rdag", "Rham", "Rmps"])
        self.right_block.labels.append(f"RIGHT_OF_SITE_{current_site-1}")

        self.left_block = copy.deepcopy(self.left_block_cache[-1])
        self.left_block_cache.pop()

        return

    def combine_neighbouring_sites(self) -> SparseArray:
        """
        For the two_site method, combine neighbouring Hamiltonian sites.
        """
        current_site = len(self.left_block_cache) + 1
        next_site = current_site + 1
        ham1 = copy.deepcopy(self.mpo.tensors[current_site])
        ham2 = copy.deepcopy(self.mpo.tensors[next_site])

        tn = TensorNetwork([ham1, ham2])
        combined = tn.contract_entire_network()
        combined.combine_indices([f"R{current_site+1}", f"R{current_site+2}"], "R")
        combined.combine_indices([f"L{current_site+1}", f"L{current_site+2}"], "L")
        combined.reorder_indices([f"B{current_site}", f"B{current_site+2}", "R", "L"])

        return combined.data

    def construct_effective_matrix(
        self, current_site_mat: SparseArray | None = None
    ) -> SparseArray:
        """
        Construct the effective matrix for a step of DMRG.

        Args:
            current_site_mat (optional): The MPO tensor at the site(s) to be optimised. Defaults to single site tensor.
        """
        left_block = copy.deepcopy(self.left_block)
        right_block = copy.deepcopy(self.right_block)
        current_site = len(self.left_block_cache) + 1
        if current_site_mat is None:
            current_site_mat = copy.deepcopy(self.mpo.tensors[current_site].data)

        ham_tensor = Tensor(current_site_mat, ["Lham", "Rham", "pdag", "p"], ["HAM"])
        tn = TensorNetwork([ham_tensor, right_block, left_block])
        tensor = tn.contract_entire_network()
        tensor.reorder_indices(["Ldag", "pdag", "Rdag", "Lmps", "p", "Rmps"])
        tensor.indices = ["udag", "pdag", "ddag", "u", "p", "d"]
        tensor.tensor_to_matrix(["u", "p", "d"], ["udag", "pdag", "ddag"])

        return tensor.data

    def optimise_local_tensor(self) -> None:
        """
        Optimise the local tensor at the current site.

        Args:
            site: The site index.
        """
        site = len(self.left_block_cache) + 1
        if self.method == "two-site":
            original_dims = (
                self.mps.tensors[site].dimensions[0],
                self.mps.tensors[site + 1].dimensions[1],
                self.mps.tensors[site].dimensions[2]
                * self.mps.tensors[site + 1].dimensions[2],
            )
            ham_mat = self.combine_neighbouring_sites()
            effective_matrix = self.construct_effective_matrix(ham_mat)
        else:
            original_dims = self.mps.tensors[site].dimensions
            effective_matrix = self.construct_effective_matrix()
        w, v = eigs(effective_matrix, k=1, which="SR")
        eigval = w[0]
        eigvec = sparse.COO.from_numpy(
            v[:, 0]
        )  # This is the new optimal value at site i

        new_data = sparse.reshape(
            eigvec, (original_dims[0], original_dims[2], original_dims[1])
        )
        new_data = sparse.moveaxis(new_data, [0, 1, 2], [0, 2, 1])

        if self.method == "two-site":
            new_data = sparse.moveaxis(new_data, [0, 1, 2], [2, 1, 0])
            new_data = sparse.reshape(
                new_data,
                (
                    self.mps.tensors[site].dimensions[2],
                    self.mps.tensors[site + 1].dimensions[2],
                    self.mps.tensors[site].dimensions[0],
                    self.mps.tensors[site + 1].dimensions[1],
                ),
            )
            new_data = sparse.moveaxis(new_data, [0, 1, 2, 3], [2, 3, 0, 1])
            temp_t = Tensor(new_data, ["u", "d", "p1", "p2"], ["TEMP"])
            temp_tn = TensorNetwork([temp_t])
            temp_tn.svd(
                temp_t,
                ["u", "p1"],
                ["d", "p2"],
                max_bond=self.max_mps_bond,
                new_index_name="b",
            )

            t1 = temp_tn.tensors[0]
            t1.reorder_indices(["u", "b", "p1"])
            indices1 = self.mps.tensors[site].indices
            labels1 = self.mps.tensors[site].labels
            t1.indices = indices1
            t1.labels = labels1

            t2 = temp_tn.tensors[1]
            t2.reorder_indices(["b", "d", "p2"])
            indices2 = self.mps.tensors[site + 1].indices
            labels2 = self.mps.tensors[site + 1].labels
            t2.indices = indices2
            t2.labels = labels2

            self.mps.pop_tensors_by_label(labels1)
            self.mps.add_tensor(t1, site)
            self.mps.pop_tensors_by_label(labels2)
            self.mps.add_tensor(t2, site + 1)

        else:
            original_indices = self.mps.tensors[site].indices
            original_labels = self.mps.tensors[site].labels
            self.mps.pop_tensors_by_label(original_labels)
            new_t = Tensor(new_data, original_indices, original_labels)
            self.mps.add_tensor(new_t, site)

        self.energy = eigval.real

        return

    def perturb_left_sweep(self) -> None:
        """
        Perturb the local tensor during a left sweep to escape local minima.
        """
        current_site = len(self.left_block_cache) + 1
        perturbation = self.get_perturbation_term("F")

        local_tensor = self.mps.tensors[current_site]
        original_indices = local_tensor.indices
        original_labels = local_tensor.labels
        local_tensor.reorder_indices(
            [f"P{current_site+1}", f"B{current_site}", f"B{current_site+1}"]
        )
        new_data = sparse.concatenate([local_tensor.data, perturbation], axis=2)
        new_data = sparse.moveaxis(new_data, [0, 1, 2], [2, 0, 1])
        new_local_tensor = Tensor(new_data, original_indices, original_labels)

        next_tensor = self.mps.tensors[current_site + 1]
        next_indices = next_tensor.indices
        next_labels = next_tensor.labels
        next_tensor.reorder_indices(
            [f"P{current_site+2}", f"B{current_site+1}", f"B{current_site+2}"]
        )
        zeros = sparse.COO.from_numpy(
            np.zeros(
                (
                    next_tensor.dimensions[0],
                    perturbation.shape[2],
                    next_tensor.dimensions[2],
                ),
                dtype=complex,
            )
        )
        new_next_data = sparse.concatenate([next_tensor.data, zeros], axis=1)
        new_next_data = sparse.moveaxis(new_next_data, [0, 1, 2], [2, 0, 1])
        new_next_tensor = Tensor(new_next_data, next_indices, next_labels)

        self.mps.pop_tensors_by_label(original_labels)
        self.mps.add_tensor(new_local_tensor, current_site)
        self.mps.pop_tensors_by_label(next_labels)
        self.mps.add_tensor(new_next_tensor, current_site + 1)

        return

    def perturb_right_sweep(self) -> None:
        """
        Perturb the local tensor during a right sweep to escape local minima.
        """
        current_site = len(self.left_block_cache) + 1
        perturbation = self.get_perturbation_term("B")

        local_tensor = self.mps.tensors[current_site]
        original_indices = local_tensor.indices
        original_labels = local_tensor.labels
        local_tensor.reorder_indices(
            [f"P{current_site+1}", f"B{current_site}", f"B{current_site+1}"]
        )
        new_data = sparse.concatenate([local_tensor.data, perturbation], axis=1)
        new_data = sparse.moveaxis(new_data, [0, 1, 2], [2, 0, 1])
        new_local_tensor = Tensor(new_data, original_indices, original_labels)

        next_tensor = self.mps.tensors[current_site - 1]
        next_indices = next_tensor.indices
        next_labels = next_tensor.labels
        next_tensor.reorder_indices(
            [f"P{current_site}", f"B{current_site-1}", f"B{current_site}"]
        )
        zeros = sparse.COO.from_numpy(
            np.zeros(
                (
                    next_tensor.dimensions[0],
                    next_tensor.dimensions[1],
                    perturbation.shape[1],
                ),
                dtype=complex,
            )
        )
        new_next_data = sparse.concatenate([next_tensor.data, zeros], axis=2)
        new_next_data = sparse.moveaxis(new_next_data, [0, 1, 2], [2, 0, 1])
        new_next_tensor = Tensor(new_next_data, next_indices, next_labels)

        self.mps.pop_tensors_by_label(original_labels)
        self.mps.add_tensor(new_local_tensor, current_site)
        self.mps.pop_tensors_by_label(next_labels)
        self.mps.add_tensor(new_next_tensor, current_site - 1)

        return

    def sweep_left_subspace_expansion(self):
        """
        Perform a left sweep.
        """
        sites = list(range(1, self.num_sites + 1))
        for site in sites:
            self.optimise_local_tensor()
            if site != self.num_sites:
                self.perturb_left_sweep()
            max_bond = 1 if site == 1 else self.current_max_mps_bond
            self.mps.compress_index(f"B{site}", max_bond)
            if site != self.num_sites:
                self.update_blocks_left_sweep()
        return

    def sweep_right_subspace_expansion(self):
        """
        Perform a right sweep.
        """
        sites = list(range(1, self.num_sites + 1))[::-1]
        for site in sites:
            self.optimise_local_tensor()
            if site != 1:
                self.perturb_right_sweep()
            max_bond = 1 if site == self.num_sites else self.current_max_mps_bond
            self.mps.compress_index(f"B{site+1}", max_bond)
            if site != 1:
                self.update_blocks_right_sweep()
        return

    def sweep_left_one_site(self):
        """
        Perform a left sweep.
        """
        sites = list(range(1, self.num_sites + 1))
        for site in sites:
            self.optimise_local_tensor()
            if site != self.num_sites:
                self.update_blocks_left_sweep()
        return

    def sweep_right_one_site(self):
        """
        Perform a right sweep.
        """
        sites = list(range(1, self.num_sites + 1))[::-1]
        for site in sites:
            self.optimise_local_tensor()
            if site != 1:
                self.update_blocks_right_sweep()
        return

    def sweep_left_two_site(self):
        """
        Perform a left sweep.
        """
        sites = list(range(1, self.num_sites))
        for site in sites:
            self.optimise_local_tensor()
            if site != self.num_sites - 1:
                self.update_blocks_left_sweep()
        return

    def sweep_right_two_site(self):
        """
        Perform a right sweep.
        """
        sites = list(range(1, self.num_sites))[::-1]
        for site in sites:
            self.optimise_local_tensor()
            if site != 1:
                self.update_blocks_right_sweep()
        return

    def perform_bond_expansion(self) -> None:
        """
        Expand the MPS bond dimension.
        """
        new_bond_dim = min(2 * self.current_max_mps_bond, self.max_mps_bond)
        diff = new_bond_dim - self.current_max_mps_bond
        self.current_max_mps_bond = new_bond_dim
        self.mps = self.mps.expand_bond_dimension_list(
            diff, list(range(2, self.num_sites + 1))
        )
        self.left_block_cache = []
        self.right_block_cache = []
        self.left_block, self.right_block = self.initialise_blocks()
        return

    def sub_convergence_check(self) -> None:
        """
        Check if the convergence threshold has been met for the current bond dimension.
        """
        if len(self.all_energies) < 2:
            return False
        convergence_condition = np.isclose(
            self.all_energies[-1],
            self.all_energies[-2],
            atol=1e-3,
        )
        return convergence_condition

    def convergence_check(self) -> None:
        """
        Check if the convergence threshold has been met for the max bond dimension.
        """
        if len(self.all_energies) < 2:
            return False
        convergence_condition = np.isclose(
            self.all_energies[-1],
            self.all_energies[-2],
            atol=self.convergence_threshold,
        )
        bond_dimension_condition = self.current_max_mps_bond == self.max_mps_bond
        return convergence_condition and bond_dimension_condition

    def run(self, maxiter: int) -> Tuple[float, MatrixProductState]:
        """
        Find the groundstate of an MPO with DMRG.

        Args:
            maxiter: The maximum number of DMRG sweeps.

        Returns:
            A tuple of the DMRG energy and the DMRG state.
        """
        if self.method == "subspace-expansion":
            for _ in range(maxiter):
                self.sweep_left_subspace_expansion()
                self.sweep_right_subspace_expansion()
                self.all_energies.append(self.energy)
                if self.convergence_check():
                    break
                elif self.sub_convergence_check():
                    self.perform_bond_expansion()
        elif self.method == "one-site":
            for _ in range(maxiter):
                self.sweep_left_one_site()
                self.sweep_right_one_site()
                self.all_energies.append(self.energy)
                if self.convergence_check():
                    break
                elif self.sub_convergence_check():
                    self.perform_bond_expansion()
        elif self.method == "two-site":
            for _ in range(maxiter):
                self.sweep_left_two_site()
                self.sweep_right_two_site()
                self.all_energies.append(self.energy)
                if self.convergence_check():
                    break
                elif self.sub_convergence_check():
                    self.perform_bond_expansion()

        self.mps = self.remove_trivial_tensors_mps(self.mps)
        self.mpo = self.remove_trivial_tensors_mpo(self.mpo)

        return (self.energy, self.mps)<|MERGE_RESOLUTION|>--- conflicted
+++ resolved
@@ -163,26 +163,18 @@
             max_mpo_bond: The maximum bond to use for the Hamiltonian MPO construction.
             max_mps_bond: The maximum bond to use for MPS during DMRG.
             method: Which method to use. One of "subspace-expansion", "one-site", and "two-site". Defaults to "one-site".
-<<<<<<< HEAD
-=======
             hamiltonian_type: "fermionic" or "qubit" Hamiltonian supplied.
->>>>>>> 29a5a72f
 
         Returns:
             The DMRG object.
         """
         self.hamiltonian = hamiltonian
-<<<<<<< HEAD
-        self.method = method
-        self.num_sites = len(list(hamiltonian.keys())[0])
-=======
         self.hamiltonian_type = hamiltonian_type
         self.method = method
         if isinstance(hamiltonian, dict):
             self.num_sites = len(list(hamiltonian.keys())[0])
         else:
             self.num_sites = len(hamiltonian[0])
->>>>>>> 29a5a72f
         self.max_mps_bond = max_mps_bond
         self.current_max_mps_bond = 2
         self.mps = self.set_initial_state(initial_state)
