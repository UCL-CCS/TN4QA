import copy
from typing import List, TypeAlias, Union

# Underlying tensor objects can either be NumPy arrays or Sparse arrays
import numpy as np
import sparse
from numpy import ndarray

# Qiskit quantum circuit integration
from qiskit import QuantumCircuit
from sparse import SparseArray

from .mpo import MatrixProductOperator
from .tensor import Tensor
from .tn import TensorNetwork

# Visualisation
from .visualisation import draw_mps

DataOptions: TypeAlias = Union[ndarray, SparseArray]

<<<<<<< HEAD
# Visualisation
from .visualisation import draw_mps

DataOptions : TypeAlias = Union[ndarray, SparseArray]
=======
>>>>>>> abf0ddf3

class MatrixProductState(TensorNetwork):
    def __init__(self, tensors: List[Tensor], shape: str = "udp") -> None:
        """
        Constructor for MatrixProductState class.

        Args:
            tensors: List of tensors to form the MPS.
            shape (optional): The order of the indices for the tensors. Default is 'udp' (up, down, physical)

        Returns
            An MPS.
        """
        super().__init__(tensors, "MPS")
        self.num_sites = len(tensors)
        self.shape = shape

        internal_inds = self.get_internal_indices()
        external_inds = self.get_external_indices()
        bond_dims = []
        physical_dims = []
        for idx in internal_inds:
            bond_dims.append(self.get_dimension_of_index(idx))
        for idx in external_inds:
            physical_dims.append(self.get_dimension_of_index(idx))
        self.bond_dimension = max(bond_dims)
        self.physical_dimension = max(physical_dims)

    @classmethod
    def from_arrays(
        cls, arrays: List[DataOptions], shape: str = "udp"
    ) -> "MatrixProductState":
        """
        Create an MPS from a list of arrays.

        Args:
            arrays: The list of arrays.
            shape (optional): The order of the indices for the tensors. Default is 'udp' (up, down, physical)

        Returns:
            An MPS.
        """
        tensors = []

        first_shape = shape.replace("u", "")
        physical_idx_pos = first_shape.index("p")
        virtual_input_idx_pos = first_shape.index("d")
        first_indices = ["", ""]
        first_indices[physical_idx_pos] = "P1"
        first_indices[virtual_input_idx_pos] = "B1"
        first_tensor = Tensor(arrays[0], first_indices, ["MPS_T1"])
        tensors.append(first_tensor)

        physical_idx_pos = shape.index("p")
        virtual_output_idx_pos = shape.index("u")
        virtual_input_idx_pos = shape.index("d")
        for a_idx in range(1, len(arrays) - 1):
            a = arrays[a_idx]
            indices_k = ["", "", ""]
            indices_k[physical_idx_pos] = f"P{a_idx+1}"
            indices_k[virtual_output_idx_pos] = f"B{a_idx}"
            indices_k[virtual_input_idx_pos] = f"B{a_idx+1}"
            tensor_k = Tensor(a, indices_k, [f"MPS_T{a_idx+1}"])
            tensors.append(tensor_k)

        last_shape = shape.replace("d", "")
        physical_idx_pos = last_shape.index("p")
        virtual_output_idx_pos = last_shape.index("u")
        last_indices = ["", ""]
        last_indices[physical_idx_pos] = f"P{len(arrays)}"
        last_indices[virtual_output_idx_pos] = f"B{len(arrays)-1}"
        last_tensor = Tensor(arrays[-1], last_indices, [f"MPS_T{len(arrays)}"])
        tensors.append(last_tensor)

        mps = cls(tensors, shape)
        mps.reshape()
        return mps

    @classmethod
    def all_zero_mps(cls, num_sites: int) -> "MatrixProductState":
        """
        Create an MPS for the all zero state |000...0>

        Args:
            num_sites: The number of sites for the MPS

        Returns:
            An MPS.
        """
        zero_end = np.array([1, 0], dtype=complex).reshape(1, 2)
        zero_middle = np.array([1, 0], dtype=complex).reshape(1, 1, 2)
        arrays = [zero_end] + [zero_middle] * (num_sites - 2) + [zero_end]

        return cls.from_arrays(arrays, shape="udp")

    @classmethod
    def random_mps(
        cls, num_sites: int, bond_dim: int, physical_dim: int
    ) -> "MatrixProductState":
        """
        Create a random MPS.

        Args:
            num_sites: The number of sites for the MPS.
            bond_dim: The internal bond dimension to use.
            physical_dim: The physical dimension to use.

        Returns:
            An MPS.
        """
        arrays = []
        first_array = np.random.rand(bond_dim, physical_dim)
        arrays.append(first_array)

        for _ in range(1, num_sites - 1):
            array = np.random.rand(bond_dim, bond_dim, physical_dim)
            arrays.append(array)

        last_array = np.random.rand(bond_dim, physical_dim)
        arrays.append(last_array)

        return cls.from_arrays(arrays, shape="udp")

    @classmethod
    def random_quantum_state_mps(
        cls, num_sites: int, bond_dim: int, physical_dim: int = 2
    ) -> "MatrixProductState":
        """
        Create a random MPS corresponding to a valid quantum state.

        Args:
            num_sites: The number of sites for the MPS.
            bond_dim: The internal bond dimension to use.
            physical_dim (optional): The physical dimension to use. Default is 2 (for qubits).

        Returns:
            An MPS.
        """
        mps = cls.random_mps(num_sites, bond_dim, physical_dim)
        mps.normalise()
        return mps

    @classmethod
    def equal_superposition_mps(cls, num_sites: int) -> "MatrixProductState":
        """
        Create an MPS for the equal superposition state |+++...+>

        Args:
            num_sites: The number of sites for the MPS.

        Returns:
            An MPS.
        """
        h_end = np.array([np.sqrt(1 / 2), np.sqrt(1 / 2)], dtype=complex).reshape(1, 2)
        h_middle = np.array([np.sqrt(1 / 2), np.sqrt(1 / 2)], dtype=complex).reshape(
            1, 1, 2
        )
        arrays = [h_end] + [h_middle] * (num_sites - 2) + [h_end]
        return cls.from_arrays(arrays, shape="udp")

    @classmethod
    def from_qiskit_circuit(
        cls, qc: QuantumCircuit, max_bond: int, input_mps: "MatrixProductState" = None
    ) -> "MatrixProductState":
        """
        Create an MPS for the output of a Qiskit QuantumCircuit.

        Args:
            qc: The QuantumCircuit object.
            max_bond: The maximum bond dimension to allow.
            input (optional): The input MPS. Default is the all zero MPS.

        Returns:
            An MPS.
        """
        qc_mpo = MatrixProductOperator.from_qiskit_circuit(qc, max_bond)
        if not input_mps:
            mps = cls.all_zero_mps(qc.num_qubits)
        else:
            mps = input_mps
        mps = mps.apply_mpo(qc_mpo)
        return mps

    def __add__(self, other: "MatrixProductState") -> "MatrixProductState":
        """
        Defines MPS addition.
        """
        self.reshape()
        other.reshape()
        arrays = []

        t1 = self.tensors[0]
        t2 = other.tensors[0]

        t1_data = t1.data
        t2_data = t2.data
        t1_data = sparse.reshape(t1_data, (1, t1.dimensions[0], t1.dimensions[1]))
        t2_data = sparse.reshape(t2_data, (1, t2.dimensions[0], t2.dimensions[1]))
        t1_dimensions = (1, t1.dimensions[0], t1.dimensions[1])
        t2_dimensions = (1, t2.dimensions[0], t2.dimensions[1])

        data1 = sparse.reshape(
            t1_data, (t1_dimensions[0] * t1_dimensions[2], t1_dimensions[1])
        )
        data2 = sparse.reshape(
            t2_data, (t2_dimensions[0] * t2_dimensions[2], t2_dimensions[1])
        )

        new_data = sparse.concatenate([data1, data2], axis=1)
        new_data = sparse.moveaxis(new_data, [0, 1], [1, 0])
        arrays.append(new_data)

        for t_idx in range(1, self.num_sites - 1):
            t1 = self.tensors[t_idx]
            t2 = other.tensors[t_idx]

            t1_data = t1.data
            t2_data = t2.data
            t1_dimensions = t1.dimensions
            t2_dimensions = t2.dimensions

            data1 = sparse.moveaxis(t1_data, [0, 1, 2], [0, 2, 1])
            data2 = sparse.moveaxis(t2_data, [0, 1, 2], [0, 2, 1])

            data1 = sparse.reshape(
                data1, (t1_dimensions[0] * t1_dimensions[2], t1_dimensions[1])
            )
            data2 = sparse.reshape(
                data2, (t2_dimensions[0] * t2_dimensions[2], t2_dimensions[1])
            )

            zeros_top_right = sparse.COO.from_numpy(
                np.zeros((data1.shape[0], data2.shape[1]))
            )
            zeros_bottom_left = sparse.COO.from_numpy(
                np.zeros((data2.shape[0], data1.shape[1]))
            )

            new_data = sparse.concatenate(
                [
                    sparse.concatenate([data1, zeros_top_right], axis=1),
                    sparse.concatenate([zeros_bottom_left, data2], axis=1),
                ]
            )
            new_data = sparse.moveaxis(new_data, [0, 1], [1, 0])
            new_data = sparse.reshape(
                new_data,
                (
                    t1_dimensions[0] + t2_dimensions[0],
                    t1_dimensions[1] + t2_dimensions[1],
                    t1_dimensions[2],
                ),
            )

            arrays.append(new_data)

        t1 = self.tensors[-1]
        t2 = other.tensors[-1]

        t1_data = t1.data
        t2_data = t2.data
        t1_data = sparse.reshape(t1_data, (t1.dimensions[0], 1, t1.dimensions[1]))
        t2_data = sparse.reshape(t2_data, (t2.dimensions[0], 1, t2.dimensions[1]))
        t1_dimensions = (t1.dimensions[0], 1, t1.dimensions[1])
        t2_dimensions = (t2.dimensions[0], 1, t2.dimensions[1])

        data1 = sparse.reshape(
            t1_data, (t1_dimensions[0] * t1_dimensions[2], t1_dimensions[1])
        )
        data2 = sparse.reshape(
            t2_data, (t2_dimensions[0] * t2_dimensions[2], t2_dimensions[1])
        )

        new_data = sparse.concatenate([data1, data2], axis=1)
        new_data = sparse.moveaxis(new_data, [0, 1], [1, 0])
        arrays.append(new_data)

        output = MatrixProductState.from_arrays(arrays)
        return output

    def __sub__(self, other: "MatrixProductState") -> "MatrixProductState":
        """
        Defines MPS subtraction.
        """
        other.multiply_by_constant(-1.0)
        output = self + other
        return output

    def to_sparse_array(self) -> SparseArray:
        """
        Convert the MPS to a sparse array.
        """
        mps = copy.deepcopy(self)
        output = mps.contract_entire_network()
        output.combine_indices(output.indices, output.indices[0])
        return output.data

    def to_dense_array(self) -> ndarray:
        """
        Convert the MPS to a dense array.
        """
        mps = copy.deepcopy(self)
        sparse_array = mps.to_sparse_array()
        dense_array = sparse_array.todense()
        return dense_array

    def reshape(self, shape: str = "udp") -> None:
        """
        Reshape the tensors in the MPS.

        Args:
            shape (optional): Default is 'udp' (up, down, physical) but any order is allowed.
        """
        first_tensor = self.tensors[0]
        first_current_shape = self.shape.replace("u", "")
        first_new_shape = shape.replace("u", "")
        current_indices = first_tensor.indices
        new_indices = [
            current_indices[first_current_shape.index(n)] for n in first_new_shape
        ]
        first_tensor.reorder_indices(new_indices)

        for t_idx in range(1, self.num_sites - 1):
            t = self.tensors[t_idx]
            current_indices = t.indices
            new_indices = [current_indices[self.shape.index(n)] for n in shape]
            t.reorder_indices(new_indices)

        last_tensor = self.tensors[-1]
        last_current_shape = self.shape.replace("d", "")
        last_new_shape = shape.replace("d", "")
        current_indices = last_tensor.indices
        new_indices = [
            current_indices[last_current_shape.index(n)] for n in last_new_shape
        ]
        last_tensor.reorder_indices(new_indices)

        self.shape = shape
        return

    def multiply_by_constant(self, const: complex) -> None:
        """
        Scale the MPS by a constant.

        Args:
            const: The constant to multiply by.
        """
        first_tensor = self.tensors[0]
        first_tensor.multiply_by_constant(const)
        return

    def dagger(self) -> None:
        """
        Take the conjugate transpose of the MPS. Leaves indices unchanged.
        """
        for t in self.tensors:
            t.data = sparse.COO.conj(t.data)
        return

    def move_orthogonality_centre(self, where: int = None, current: int = None) -> None:
        """
        Move the orthogonality centre of the MPS.

        Args:
            where (optional): Defaults to the last tensor.
            current (optional): Where the orthogonality centre is currently (if known)
        """
        if not where:
            where = self.num_sites

        internal_indices = self.get_internal_indices()

        if current == where:
            return

        if not current:
            push_down = list(range(1, where))
            push_up = list(range(where, self.num_sites))[::-1]
        elif current < where:
            push_down = list(range(current, where))
            push_up = []
        else:
            push_down = []
            push_up = list(range(where, current))[::-1]

        max_bond = self.bond_dimension

        for idx in push_down:
            index = internal_indices[idx - 1]
            self.compress_index(index, max_bond)

        for idx in push_up:
            index = internal_indices[idx - 1]
            self.compress_index(index, max_bond, reverse_direction=True)

        return

    def apply_mpo(self, mpo: MatrixProductOperator) -> "MatrixProductState":
        """
        Apply a MPO to the MPS.

        Args:
            mpo: The MPO to apply.

        Returns:
            The new MPS.
        """
        self.reshape()
        mpo.reshape()
        arrays = []

        t1 = self.tensors[0]
        t2 = mpo.tensors[0]

        t1.indices = ["T1_DOWN", "TO_CONTRACT"]
        t2.indices = ["T2_DOWN", "T2_RIGHT", "TO_CONTRACT"]

        tn = TensorNetwork([t1, t2])
        tn.contract_index("TO_CONTRACT")

        tensor = Tensor(tn.tensors[0].data, tn.get_all_indices(), tn.get_all_labels())
        tensor.combine_indices(["T1_DOWN", "T2_DOWN"], new_index_name="DOWN")
        tensor.reorder_indices(["DOWN", "T2_RIGHT"])
        arrays.append(tensor.data)

        for t_idx in range(1, self.num_sites - 1):
            t1 = self.tensors[t_idx]
            t2 = mpo.tensors[t_idx]

            t1.indices = ["T1_UP", "T1_DOWN", "TO_CONTRACT"]
            t2.indices = ["T2_UP", "T2_DOWN", "T2_RIGHT", "TO_CONTRACT"]

            tn = TensorNetwork([t1, t2])
            tn.contract_index("TO_CONTRACT")

            tensor = Tensor(
                tn.tensors[0].data, tn.get_all_indices(), tn.get_all_labels()
            )
            tensor.combine_indices(["T1_UP", "T2_UP"], new_index_name="UP")
            tensor.combine_indices(["T1_DOWN", "T2_DOWN"], new_index_name="DOWN")
            tensor.reorder_indices(["UP", "DOWN", "T2_RIGHT"])
            arrays.append(tensor.data)

        t1 = self.tensors[-1]
        t2 = mpo.tensors[-1]

        t1.indices = ["T1_UP", "TO_CONTRACT"]
        t2.indices = ["T2_UP", "T2_RIGHT", "TO_CONTRACT"]

        tn = TensorNetwork([t1, t2])
        tn.contract_index("TO_CONTRACT")

        tensor = Tensor(tn.tensors[0].data, tn.get_all_indices(), tn.get_all_labels())
        tensor.combine_indices(["T1_UP", "T2_UP"], new_index_name="UP")
        tensor.reorder_indices(["UP", "T2_RIGHT"])
        arrays.append(tensor.data)
        mps = MatrixProductState.from_arrays(arrays)
        return mps

    def compute_inner_product(self, other: "MatrixProductState") -> complex:
        """
        Calculate the inner product with another MPS.

        Args:
            other: The other MPS.

        Returns
            The inner product <self | other>.
        """
        mps1 = copy.deepcopy(self)
        mps2 = copy.deepcopy(other)
        mps1.reshape("udp")
        mps2.reshape("udp")
        mps2.dagger()
        for t in mps2.tensors:
            current_indices = t.indices
            new_indices = [x if x[0] == "P" else x + "_" for x in current_indices]
            t.indices = new_indices
        all_tensors = mps1.tensors + mps2.tensors

        tn = TensorNetwork(all_tensors, "TotalTN")
        for n in range(self.num_sites - 1):
            tn.contract_index(f"P{n+1}")
            tn.contract_index(f"B{n+1}")
            tn.combine_indices([f"P{n+2}", f"B{n+1}_"], new_index_name=f"P{n+2}")

        tn.contract_index(f"P{self.num_sites}")
        val = complex(tn.tensors[0].data.flatten()[0])

        return val

    def normalise(self) -> None:
        """
        Normalise the MPS.
        """
        norm = self.compute_inner_product(self).real
<<<<<<< HEAD
        self.multiply_by_constant(np.sqrt(1/norm))
        return

    def draw(self, node_size : int | None = None, x_len : int | None = None, y_len : int | None = None):
=======
        self.multiply_by_constant(np.sqrt(1 / norm))
        return

    def draw(
        self,
        node_size: int | None = None,
        x_len: int | None = None,
        y_len: int | None = None,
    ):
>>>>>>> abf0ddf3
        """
        Visualise MPS.

        Args:
            node_size: Size of nodes in figure (optional)
            x_len: Figure width (optional)
            y_len: Figure height (optional)
<<<<<<< HEAD
        
        Returns:
            Displays plot.
        """
        draw_mps(self, node_size, x_len, y_len)
=======

        Returns:
            Displays plot.
        """
        draw_mps(self.tensors, node_size, x_len, y_len)
>>>>>>> abf0ddf3
<|MERGE_RESOLUTION|>--- conflicted
+++ resolved
@@ -19,13 +19,6 @@
 
 DataOptions: TypeAlias = Union[ndarray, SparseArray]
 
-<<<<<<< HEAD
-# Visualisation
-from .visualisation import draw_mps
-
-DataOptions : TypeAlias = Union[ndarray, SparseArray]
-=======
->>>>>>> abf0ddf3
 
 class MatrixProductState(TensorNetwork):
     def __init__(self, tensors: List[Tensor], shape: str = "udp") -> None:
@@ -522,12 +515,6 @@
         Normalise the MPS.
         """
         norm = self.compute_inner_product(self).real
-<<<<<<< HEAD
-        self.multiply_by_constant(np.sqrt(1/norm))
-        return
-
-    def draw(self, node_size : int | None = None, x_len : int | None = None, y_len : int | None = None):
-=======
         self.multiply_by_constant(np.sqrt(1 / norm))
         return
 
@@ -537,7 +524,6 @@
         x_len: int | None = None,
         y_len: int | None = None,
     ):
->>>>>>> abf0ddf3
         """
         Visualise MPS.
 
@@ -545,16 +531,8 @@
             node_size: Size of nodes in figure (optional)
             x_len: Figure width (optional)
             y_len: Figure height (optional)
-<<<<<<< HEAD
-        
+
         Returns:
             Displays plot.
         """
-        draw_mps(self, node_size, x_len, y_len)
-=======
-
-        Returns:
-            Displays plot.
-        """
-        draw_mps(self.tensors, node_size, x_len, y_len)
->>>>>>> abf0ddf3
+        draw_mps(self.tensors, node_size, x_len, y_len)